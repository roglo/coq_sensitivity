--- conflicted
+++ resolved
@@ -1150,24 +1150,25 @@
 apply List_last_app.
 Qed.
 
-Theorem List_map_fun : ∀ A B d l l' (f : A → B),
+Theorem List_map_fun : ∀ A B d l l' (f g : A → B),
   length l = length l'
-  → (∀ i, f (nth i l d) = f (nth i l' d))
-  → map f l = map f l'.
+  → (∀ i, i < length l → f (nth i l d) = g (nth i l' d))
+  → map f l = map g l'.
 Proof.
 intros * Hlen Hf.
 revert l' Hlen Hf.
 induction l as [| a l]; intros; [ now destruct l' | ].
 destruct l' as [| a' l']; [ easy | cbn ].
-specialize (Hf 0) as H1; cbn in H1.
+specialize (Hf 0 (Nat.lt_0_succ _)) as H1; cbn in H1.
 rewrite H1; f_equal.
 cbn in Hlen; apply Nat.succ_inj in Hlen.
 apply IHl; [ easy | ].
-intros i.
-now specialize (Hf (S i)).
-Qed.
-
-Theorem List_map_nth_in : ∀ A B (f : A → B) a b l n,
+intros i Hi.
+apply Hf with (i := S i); cbn.
+now apply -> Nat.succ_lt_mono.
+Qed.
+
+Theorem List_map_nth' : ∀ A B a b (f : A → B) l n,
   n < length l → nth n (map f l) b = f (nth n l a).
 Proof.
 intros * Hnl.
@@ -1177,6 +1178,15 @@
 destruct n; [ easy | ].
 apply Nat.succ_lt_mono in Hnl.
 now apply IHl.
+Qed.
+
+Theorem List_map_hd : ∀ A B (f : A → B) a b l,
+  l ≠ [] → hd b (map f l) = f (hd a l).
+Proof.
+intros * Hnl.
+do 2 rewrite List_hd_nth_0.
+apply List_map_nth'.
+destruct l; [ easy | apply Nat.lt_0_succ ].
 Qed.
 
 Theorem List_seq_eq_nil : ∀ b len, seq b len = [] → len = 0.
@@ -1350,8 +1360,6 @@
 }
 Qed.
 
-<<<<<<< HEAD
-=======
 Theorem List_in_skipn : ∀ A (a : A) n l, a ∈ skipn n l → a ∈ l.
 Proof.
 intros * Ha.
@@ -1623,7 +1631,6 @@
 
 (* end butn *)
 
->>>>>>> e226e79e
 Theorem not_equiv_imp_False : ∀ P : Prop, (P → False) ↔ ¬ P.
 Proof. easy. Qed.
 
@@ -1746,16 +1753,6 @@
 now apply Hg; left.
 Qed.
 
-Theorem List_firstn_map {A B} : ∀ n l (f : A → B),
-  firstn n (map f l) = map f (firstn n l).
-Proof.
-intros.
-revert n.
-induction l as [| a l]; intros; [ now cbn; do 2 rewrite firstn_nil | ].
-destruct n; [ easy | cbn ].
-now rewrite IHl.
-Qed.
-
 Theorem List_list_prod_nil_r {A B} : ∀ l : list A,
   list_prod l ([] : list B) = [].
 Proof.
@@ -1823,6 +1820,22 @@
 apply Nat.nlt_ge in Hin.
 apply nth_overflow.
 now rewrite repeat_length.
+Qed.
+
+Theorem List_nth_error_Some_iff : ∀ A (l : list A) n x d,
+  nth_error l n = Some x ↔ nth n l d = x ∧ n < length l.
+Proof.
+intros.
+split. {
+  intros Hx.
+  split; [ now apply nth_error_nth | ].
+  apply nth_error_Some.
+  congruence.
+} {
+  intros (Hn, Hx).
+  subst x.
+  now apply nth_error_nth'.
+}
 Qed.
 
 Theorem List_app_cons : ∀ A (l1 l2 : list A) a,
@@ -1853,15 +1866,6 @@
 Theorem List_last_cons_cons : ∀ A l (x y d : A),
   last (x :: y :: l) d = last (y :: l) d.
 Proof. easy. Qed.
-
-Theorem List_skipn_map : ∀ A B (f : A → B) l n,
-  skipn n (map f l) = map f (skipn n l).
-Proof.
-intros.
-revert n.
-induction l as [| a]; intros; [ now do 2 rewrite skipn_nil | cbn ].
-destruct n; [ easy | cbn; apply IHl ].
-Qed.
 
 Theorem List_skipn_seq : ∀ n start len,
   n ≤ len → skipn n (seq start len) = seq (start + n) (len - n).
@@ -1923,6 +1927,26 @@
 now specialize (Hll d (S i)).
 Qed.
 
+Theorem List_map_map_seq : ∀ A B (f : A → B) d la,
+  map f la = map (λ i, f (nth i la d)) (seq 0 (length la)).
+Proof.
+intros.
+induction la as [| a]; [ easy | cbn ].
+f_equal.
+rewrite <- seq_shift.
+now rewrite map_map.
+Qed.
+
+Theorem List_eq_map_seq : ∀ A (la : list A) d,
+  la = map (λ i, nth i la d) (seq 0 (length la)).
+Proof.
+intros.
+induction la as [| a]; [ easy | ].
+cbn; f_equal.
+rewrite <- seq_shift.
+now rewrite map_map.
+Qed.
+
 (* common for summations and products *)
 
 Theorem fold_left_op_fun_from_d : ∀ T A d op a l (f : A → _)
@@ -1972,6 +1996,21 @@
 intros i Hi.
 apply in_seq in Hi.
 apply Hz; flia Hi.
+Qed.
+
+Theorem iter_list_split_first : ∀ T A d op l z f
+  (op_d_l : ∀ x, op d x = x)
+  (op_d_r : ∀ x, op x d = x)
+  (op_assoc : ∀ a b c, op a (op b c) = op (op a b) c),
+  l ≠ []
+  → iter_list l (λ (c : T) (i : A), op c (f i)) d =
+    op (f (hd z l)) (iter_list (tl l) (λ (c : T) (i : A), op c (f i)) d).
+Proof.
+intros * op_d_l op_d_r op_assoc Hl.
+unfold iter_list.
+destruct l as [| a]; [ easy | cbn ].
+rewrite op_d_l.
+now rewrite fold_left_op_fun_from_d with (d := d).
 Qed.
 
 Theorem iter_seq_split_first : ∀ T d op b k g
@@ -2156,6 +2195,13 @@
 f_equal.
 rewrite Nat.sub_succ.
 apply Nat.sub_0_r.
+Qed.
+
+Theorem iter_list_empty : ∀ T A d (op : T → T → T) (l : list A) g,
+  l = []
+  → iter_list l (λ c i, op c (g i)) d = d.
+Proof.
+now intros * Hl; subst l.
 Qed.
 
 Theorem iter_seq_empty : ∀ T d (op : T → T → T) b k g,
@@ -2676,51 +2722,4 @@
 Notation "a ∨∨ b" := (sumbool_or a b) (at level 85).
 Notation "a ∧∧ b" := (sumbool_and a b) (at level 80).
 
-Theorem add_succ_comm : ∀ a b, S a + b = a + S b.
-Proof.
-intros; cbn.
-induction a; [ reflexivity | ].
-now cbn; rewrite IHa.
-Defined.
-
-Definition fin_t_add_succ_l a b : Fin.t (S a + b) → Fin.t (a + S b) :=
-  λ i, match add_succ_comm a b with eq_refl => i end.
-
-Theorem add_lt_succ : ∀ a b, a < a + S b.
-Proof.
-intros.
-apply Nat.lt_sub_lt_add_l.
-rewrite Nat.sub_diag.
-apply Nat.lt_0_succ.
-Qed.
-
-Fixpoint Fin_seq start len : list (Fin.t (start + len)) :=
-  match len with
-  | 0 => []
-  | S len' =>
-      Fin.of_nat_lt (add_lt_succ start len') ::
-      map (fin_t_add_succ_l (b := len')) (Fin_seq (S start) len')
-  end.
-
-Theorem Fin_inv : ∀ n (i : Fin.t (S n)),
-  { i = Fin.F1 } + { ∃ j, i = Fin.FS j }.
-Proof.
-intros.
-refine (match i with Fin.F1 => _ | Fin.FS _ => _ end).
-now left.
-now right; exists t.
-Qed.
-
-Theorem Fin_1_F1 : ∀ i : Fin.t 1, i = Fin.F1.
-Proof.
-intros.
-now destruct (Fin_inv i) as [| (j, Hj)].
-Qed.
-
-(* extensionality of finite functions *)
-
-Axiom fin_fun_ext : ∀ n A (f g : Fin.t n → A),
-  (∀ i, f i = g i)
-  → f = g.
-
 Arguments iter_list {A B}%type l%list f%function : simpl never.