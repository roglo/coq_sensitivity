--- conflicted
+++ resolved
@@ -177,19 +177,10 @@
   → a = b.
 Proof.
 intros Hii Hde * Hvz Hab.
-<<<<<<< HEAD
-assert (Hiv : ∀ i, vect_el (a × V)%V i = vect_el (b × V)%V i). {
-  intros i.
-  now rewrite Hab.
-}
-unfold vect_mul_scal_l in Hiv.
-cbn in Hiv.
-=======
 unfold vect_mul_scal_l in Hab.
 injection Hab; clear Hab; intros Hab.
 specialize (ext_in_map Hab) as H1.
 cbn in H1.
->>>>>>> 11bb9c39
 destruct (rngl_eq_dec Hde a b) as [Haeb| Haeb]; [ easy | ].
 exfalso; apply Hvz; clear Hvz.
 apply vector_eq.
