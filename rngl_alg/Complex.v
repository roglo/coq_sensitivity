Set Nested Proofs Allowed.

Require Import Stdlib.ZArith.ZArith.
Require Import Init.Nat.
Import List.ListNotations.
Require Import RingLike.Utf8.
Require Import RingLike.Core.
Require Import RingLike.IterAdd.
Require Import RingLike.RealLike.
Require Import RingLike.Misc.
Require Import TrigoWithoutPi.Core.
Require Import TrigoWithoutPi.Distance.
Require Import TrigoWithoutPi.AngleDiv2Add.

Require Import Misc.

Notation "x ≤ y" := (Z.le x y) : Z_scope.

(* general complex whose real and imaginary parts are of type T
   that is not necessarily the real numbers *)

Class GComplex T := mk_gc {gre : T; gim : T}.

Declare Scope gc_scope.
Delimit Scope gc_scope with C.
Bind Scope gc_scope with GComplex.

Arguments mk_gc {T} gre%_L gim%_L.
Arguments gre {T} GComplex%_L.
Arguments gim {T} GComplex%_L.

Arguments rngl_opt_eq_dec T {ring_like_op}.
Arguments rngl_opt_inv_or_pdiv T {ring_like_op}.

Section a.

Context {T : Type}.
Context {ro : ring_like_op T}.
Context {rp : ring_like_prop T}.

Theorem eq_gc_eq :
  ∀ a b : GComplex T, gre a = gre b ∧ gim a = gim b ↔ a = b.
Proof.
intros.
split; intros Hab; [ | now subst ].
destruct a, b; cbn in Hab.
now f_equal.
Qed.

Theorem neq_gc_neq :
  ∀ a b : GComplex T, gre a ≠ gre b ∨ gim a ≠ gim b → a ≠ b.
Proof.
intros * Hab.
intros H; subst b.
now destruct Hab.
Qed.

Theorem neq_neq_GComplex :
  rngl_has_eq_dec T = true →
  ∀ a b : GComplex T, a ≠ b → gre a ≠ gre b ∨ gim a ≠ gim b.
Proof.
intros Hed.
specialize (rngl_has_eq_dec_or_is_ordered_l Hed) as Heo.
intros * Hab.
destruct a as (ra, ia).
destruct b as (rb, ib); cbn.
destruct (rngl_eqb_dec ra rb) as [Hrab| Hrab]. {
  apply (rngl_eqb_eq Heo) in Hrab.
  subst rb; right.
  now intros Hiab; apply Hab; clear Hab; subst ib.
} {
  apply (rngl_eqb_neq Heo) in Hrab.
  now left.
}
Qed.

Definition gc_zero : GComplex T :=
  {| gre := rngl_zero; gim := rngl_zero |}.

Definition gc_one : GComplex T :=
  {| gre := rngl_one; gim := rngl_zero |}.

Definition gc_add (ca cb : GComplex T) :=
  {| gre := gre ca + gre cb; gim := gim ca + gim cb |}.

Definition gc_sub (ca cb : GComplex T) :=
  {| gre := gre ca - gre cb; gim := gim ca - gim cb |}.

Definition gc_opp (c : GComplex T) :=
  {| gre := - gre c; gim := - gim c |}.

Definition gc_mul (ca cb : GComplex T) :=
  {| gre := (gre ca * gre cb - gim ca * gim cb)%L;
     gim := (gim ca * gre cb + gre ca * gim cb)%L |}.

Definition gc_inv c :=
  let d := (gre c * gre c + gim c * gim c)%L in
  mk_gc (gre c / d) (- gim c / d)%L.

Definition gc_div (ca cb : GComplex T) :=
  gc_mul ca (gc_inv cb).

Definition gc_opt_opp_or_psub :
    option
      ((GComplex T → GComplex T) + (GComplex T → GComplex T → GComplex T))
  :=
  match rngl_opt_opp_or_psub T with
  | Some (inl opp) =>
      Some (inl (λ c, mk_gc (opp (gre c)) (opp (gim c))))
  | Some (inr psub) =>
      Some (inr (λ c d, mk_gc (psub (gre c) (gre d)) (psub (gim c) (gim d))))
  | None =>
      None
  end.

End a.

Section a.

Context {T : Type}.
Context {ro : ring_like_op T}.
Context {rp : ring_like_prop T}.

Definition gc_opt_inv_or_pdiv :
  option
    ((GComplex T → GComplex T) + (GComplex T → GComplex T → GComplex T)) :=
  match rngl_opt_inv_or_pdiv T with
  | Some (inl inv) => if rngl_mul_is_comm T then Some (inl gc_inv) else None
  | Some (inr pdiv) => None (* à voir *)
  | None => None
  end.

(* to be moved *)
Theorem rl_integral_modulus_prop :
  rngl_has_opp T = true →
  rngl_has_inv_or_pdiv T = true →
  rngl_is_ordered T = true →
  ∀ a b : T, (rngl_squ a + rngl_squ b = 0 → a = 0 ∧ b = 0)%L.
Proof.
intros Hop Hiq Hor * Hab.
now apply (eq_rngl_add_square_0 Hop Hiq Hor) in Hab.
Qed.

Theorem gc_eq_dec :
  rngl_has_eq_dec_or_order T = true →
  ∀ a b : GComplex T, {a = b} + {a ≠ b}.
Proof.
intros Heo.
intros.
destruct a as (ra, ia).
destruct b as (rb, ib).
destruct (rngl_eqb_dec ra rb) as [H1| H1]. {
  apply (rngl_eqb_eq Heo) in H1.
  subst rb.
  destruct (rngl_eqb_dec ia ib) as [H2| H2]. {
   apply (rngl_eqb_eq Heo) in H2.
   now subst ib; left.
  }
  apply (rngl_eqb_neq Heo) in H2.
  right.
  intros H; apply H2.
  now injection H.
} {
  apply (rngl_eqb_neq Heo) in H1.
  right.
  intros H; apply H1.
  now injection H.
}
Qed.

Definition gc_opt_is_zero_divisor : option (GComplex T → Prop) :=
  Some (λ z, ((gre z)² + (gim z)² = 0)%L).

Definition gc_opt_eq_dec : option (∀ a b : GComplex T, {a = b} + {a ≠ b}) :=
  match Bool.bool_dec (rngl_has_eq_dec T) true with
  | left Hed =>
       let Heo := rngl_has_eq_dec_or_is_ordered_l Hed in
       Some (gc_eq_dec Heo)
  | right _ => None
  end.

End a.

Arguments gc_opt_opp_or_psub T {ro}.
Arguments gc_opt_inv_or_pdiv T {ro rp}.

Instance gc_ring_like_op T
  {ro : ring_like_op T} {rp : ring_like_prop T} {rl : real_like_prop T} :
  ring_like_op (GComplex T) :=
  {| rngl_zero := gc_zero;
     rngl_one := gc_one;
     rngl_add := gc_add;
     rngl_mul := gc_mul;
     rngl_opt_opp_or_psub := gc_opt_opp_or_psub T;
     rngl_opt_inv_or_pdiv := gc_opt_inv_or_pdiv T;
     rngl_opt_is_zero_divisor := gc_opt_is_zero_divisor;
     rngl_opt_eq_dec := gc_opt_eq_dec;
     rngl_opt_leb := None |}.

Definition gc_pow_nat {T}
    {ro : ring_like_op T} {rp : ring_like_prop T} {rl : real_like_prop T}
    (z : GComplex T) n :=
  @rngl_power (GComplex T) (gc_ring_like_op T) z n.

Notation "0" := gc_zero : gc_scope.
Notation "1" := gc_one : gc_scope.
Notation "x + y" := (gc_add x y) : gc_scope.
Notation "x - y" := (gc_sub x y) : gc_scope.
Notation "x * y" := (gc_mul x y) : gc_scope.
Notation " x / y" := (gc_div x y) : gc_scope.
Notation "- x" := (gc_opp x) : gc_scope.
Notation "x ⁻¹" := (gc_inv x) : gc_scope.
Notation "x +ℹ y" := (mk_gc x y) (at level 50) : gc_scope.
Notation "z ^ n" := (gc_pow_nat z n) : gc_scope.

Section a.

Context {T : Type}.
Context {ro : ring_like_op T}.
Context {rp : ring_like_prop T}.
Context {rl : real_like_prop T}.
Context {ac : angle_ctx T}.

(* to be moved *)
Theorem rngl_between_opp_1_and_1 :
  rngl_has_opp T = true →
  rngl_has_inv_or_pdiv T = true →
  rngl_is_ordered T = true →
  ∀ a, (a² ≤ 1 → -1 ≤ a ≤ 1)%L.
Proof.
intros Hop Hiq Hor.
specialize (rngl_has_opp_has_opp_or_psub Hop) as Hos.
intros * Ha.
rewrite <- rngl_squ_1 in Ha.
apply (rngl_squ_le_abs_le Hop Hiq Hor) in Ha.
rewrite (rngl_abs_1 Hos Hor) in Ha.
now apply (rngl_abs_le Hop Hor) in Ha.
Qed.

Theorem gc_add_comm : ∀ a b : GComplex T, (a + b)%L = (b + a)%L.
Proof.
intros; cbn.
progress unfold gc_add.
f_equal; apply rngl_add_comm.
Qed.

Theorem gc_add_assoc :
  ∀ a b c : GComplex T, (a + (b + c))%C = (a + b + c)%C.
Proof.
intros; cbn.
progress unfold gc_add; cbn.
f_equal; apply rngl_add_assoc.
Qed.

Theorem gc_add_0_l :
  ∀ a : GComplex T, (0 + a)%C = a.
Proof.
intros; cbn.
progress unfold gc_add; cbn.
do 2 rewrite rngl_add_0_l.
now apply eq_gc_eq.
Qed.

Theorem gc_add_0_r :
  ∀ a : GComplex T, (a + 0)%C = a.
Proof.
intros; cbn.
progress unfold gc_add; cbn.
do 2 rewrite rngl_add_0_r.
now apply eq_gc_eq.
Qed.

Theorem gc_mul_assoc :
  rngl_has_opp T = true →
  ∀ a b c : GComplex T, (a * (b * c))%C = (a * b * c)%C.
Proof.
intros * Hop *; cbn.
specialize (rngl_has_opp_has_opp_or_psub Hop) as Hos.
progress unfold gc_mul; cbn.
do 2 rewrite (rngl_mul_sub_distr_l Hop).
do 2 rewrite (rngl_mul_sub_distr_r Hop).
do 2 rewrite rngl_mul_add_distr_l.
do 2 rewrite rngl_mul_add_distr_r.
do 8 rewrite rngl_mul_assoc.
do 2 rewrite <- (rngl_sub_add_distr Hos).
f_equal. {
  f_equal.
  rewrite rngl_add_comm.
  symmetry.
  apply rngl_add_assoc.
} {
  unfold rngl_sub; rewrite Hop.
  do 2 rewrite <- rngl_add_assoc.
  f_equal.
  rewrite (rngl_add_opp_l Hop).
  rewrite (rngl_add_opp_r Hop).
  symmetry.
  apply (rngl_add_sub_assoc Hop).
}
Qed.

Theorem gc_opt_mul_1_l :
  rngl_has_opp_or_psub T = true →
  ∀ a : GComplex T, (1 * a)%L = a.
Proof.
intros * Hos.
intros; cbn.
progress unfold gc_mul.
apply eq_gc_eq; cbn.
specialize rngl_mul_1_l as H1.
progress unfold "1"%L in H1; cbn in H1.
progress unfold "1"%L; cbn.
do 2 rewrite H1.
do 2 rewrite (rngl_mul_0_l Hos).
now rewrite (rngl_sub_0_r Hos), rngl_add_0_l.
Qed.

Theorem gc_mul_add_distr_l :
  rngl_has_opp T = true →
  ∀ a b c : GComplex T, (a * (b + c))%L = (a * b + a * c)%L.
Proof.
intros * Hop *; cbn.
apply eq_gc_eq; cbn.
progress unfold rngl_sub; rewrite Hop.
do 4 rewrite rngl_mul_add_distr_l.
rewrite (rngl_opp_add_distr Hop).
rewrite (rngl_opp_sub_swap Hop).
progress unfold rngl_sub; rewrite Hop.
do 4 rewrite <- rngl_add_assoc.
split; f_equal. {
  now rewrite rngl_add_assoc, rngl_add_comm.
} {
  rewrite rngl_add_comm.
  rewrite <- rngl_add_assoc; f_equal.
  apply rngl_add_comm.
}
Qed.

Theorem gc_opt_mul_comm :
  if rngl_mul_is_comm T then ∀ a b : GComplex T, (a * b)%L = (b * a)%L
  else not_applicable.
Proof.
intros; cbn.
remember (rngl_mul_is_comm T) as ic eqn:Hic; symmetry in Hic.
destruct ic; [ | easy ].
intros.
apply eq_gc_eq; cbn.
do 2 rewrite (rngl_mul_comm Hic (gre b)).
do 2 rewrite (rngl_mul_comm Hic (gim b)).
split; [ easy | ].
apply rngl_add_comm.
Qed.

Theorem gc_mul_comm :
  rngl_mul_is_comm T = true →
  ∀ a b, (a * b = b * a)%C.
Proof.
intros Hic.
specialize gc_opt_mul_comm as H1.
now rewrite Hic in H1.
Qed.

Theorem gc_opt_mul_1_r :
  rngl_has_opp_or_psub T = true →
  if rngl_mul_is_comm T then not_applicable
  else ∀ a : GComplex T, (a * 1)%L = a.
Proof.
intros * Hos.
remember (rngl_mul_is_comm T) as ic eqn:Hic; symmetry in Hic.
destruct ic; [ easy | ].
intros.
apply eq_gc_eq; cbn.
specialize rngl_mul_1_r as H1.
do 2 rewrite H1.
do 2 rewrite (rngl_mul_0_r Hos).
now rewrite (rngl_sub_0_r Hos), rngl_add_0_r.
Qed.

Theorem gc_opt_mul_add_distr_r :
  rngl_has_opp T = true →
  if rngl_mul_is_comm T then not_applicable
  else ∀ a b c : GComplex T, ((a + b) * c)%L = (a * c + b * c)%L.
Proof.
intros * Hop.
remember (rngl_mul_is_comm T) as ic eqn:Hic; symmetry in Hic.
destruct ic; [ easy | ].
intros.
apply eq_gc_eq; cbn.
do 4 rewrite rngl_mul_add_distr_r.
progress unfold rngl_sub.
rewrite Hop.
rewrite (rngl_opp_add_distr Hop).
rewrite (rngl_opp_sub_swap Hop).
do 4 rewrite <- rngl_add_assoc.
split; f_equal. {
  progress unfold rngl_sub.
  rewrite Hop.
  do 2 rewrite rngl_add_assoc.
  rewrite rngl_add_add_swap; f_equal.
  apply rngl_add_comm.
} {
  rewrite rngl_add_comm.
  rewrite <- rngl_add_assoc; f_equal.
  apply rngl_add_comm.
}
Qed.

Theorem gc_opt_add_opp_diag_l :
  rngl_has_opp T = true →
  if rngl_has_opp (GComplex T) then ∀ a : GComplex T, (- a + a)%L = 0%L
  else not_applicable.
Proof.
intros * Hop.
remember (rngl_has_opp (GComplex T)) as opc eqn:Hopc; symmetry in Hopc.
destruct opc; [ | easy ].
intros.
apply eq_gc_eq; cbn.
specialize (rngl_add_opp_diag_l Hop) as H1.
progress unfold rngl_opp; cbn.
progress unfold gc_opt_opp_or_psub; cbn.
progress unfold rngl_has_opp in Hop.
progress unfold rngl_opp in H1.
destruct rngl_opt_opp_or_psub as [os| ]; [ | easy ].
destruct os as [opp| psub]; [ cbn | easy ].
now do 2 rewrite H1.
Qed.

Theorem gc_opt_add_sub :
  rngl_has_psub T = false →
  if rngl_has_psub (GComplex T) then ∀ a b : GComplex T, (a + b - b)%L = a
  else not_applicable.
Proof.
intros * Hsu.
progress unfold rngl_has_psub; cbn.
progress unfold gc_opt_opp_or_psub.
progress unfold rngl_has_psub in Hsu.
destruct rngl_opt_opp_or_psub as [os| ]; [ | easy ].
now destruct os.
Qed.

Theorem gc_opt_sub_add_distr :
  rngl_has_psub T = false →
  if rngl_has_psub (GComplex T) then
    ∀ a b c : GComplex T, (a - (b + c))%L = (a - b - c)%L
  else not_applicable.
Proof.
intros * Hsu.
progress unfold rngl_has_psub; cbn.
progress unfold gc_opt_opp_or_psub.
progress unfold rngl_has_psub in Hsu.
destruct rngl_opt_opp_or_psub as [os| ]; [ | easy ].
now destruct os.
Qed.

Theorem gc_inv_re :
  rngl_mul_is_comm T = true →
  rngl_has_inv T = true →
  ∀ a : GComplex T, a ≠ 0%L →
  gre a⁻¹ = (gre a / (gre a * gre a + gim a * gim a))%L.
Proof.
intros Hic Hiv * Haz.
specialize (rngl_has_inv_has_inv_or_pdiv Hiv) as Hiq.
progress unfold rngl_inv; cbn.
progress unfold gc_opt_inv_or_pdiv.
progress unfold rngl_has_inv_or_pdiv in Hiq.
progress unfold rngl_has_inv in Hiv.
destruct (rngl_opt_inv_or_pdiv T) as [iq| ]; [ | easy ].
destruct iq; [ | easy ].
now rewrite Hic.
Qed.

Theorem gc_inv_im :
  rngl_mul_is_comm T = true →
  rngl_has_inv T = true →
  ∀ a : GComplex T, a ≠ 0%L →
  gim a⁻¹ = (- gim a / (gre a * gre a + gim a * gim a))%L.
Proof.
intros Hic Hiv * Haz.
specialize (rngl_has_inv_has_inv_or_pdiv Hiv) as Hiq.
progress unfold rngl_inv; cbn.
progress unfold gc_opt_inv_or_pdiv.
progress unfold rngl_has_inv_or_pdiv in Hiq.
progress unfold rngl_has_inv in Hiv.
destruct (rngl_opt_inv_or_pdiv T) as [iq| ]; [ | easy ].
destruct iq; [ | easy ].
now rewrite Hic.
Qed.

Theorem gc_opt_mul_inv_diag_l :
  rngl_mul_is_comm T = true →
  rngl_has_opp T = true →
  rngl_has_inv T = true →
  rngl_is_ordered T = true →
  if rngl_has_inv (GComplex T) then
    ∀ a : GComplex T, a ≠ 0%L → (a⁻¹ * a)%L = 1%L
  else not_applicable.
Proof.
intros Hic Hop Hiv Hor.
specialize (rngl_has_opp_has_opp_or_psub Hop) as Hos.
specialize (rngl_has_inv_has_inv_or_pdiv Hiv) as Hiq.
specialize (rngl_int_dom_or_inv_pdiv Hiv) as Hii.
cbn.
remember (rngl_has_inv (GComplex T)) as ivc eqn:Hivc; symmetry in Hivc.
destruct ivc; [ | easy ].
intros * Haz.
apply eq_gc_eq; cbn.
specialize (rngl_mul_inv_diag_l Hiv) as H1.
rewrite (gc_inv_re Hic Hiv); [ | now intros H; subst a ].
rewrite (gc_inv_im Hic Hiv); [ | now intros H; subst a ].
progress unfold rngl_sub.
progress unfold rngl_div.
rewrite Hop, Hiv.
rewrite (rngl_mul_mul_swap Hic (gre a)).
do 2 rewrite (rngl_mul_opp_l Hop).
rewrite (rngl_mul_mul_swap Hic (gim a)).
rewrite (rngl_opp_involutive Hop).
rewrite <- rngl_mul_add_distr_r.
rewrite (rngl_mul_comm Hic).
split. {
  rewrite H1; [ easy | ].
  intros H2.
  apply (eq_rngl_add_square_0 Hop Hiq Hor) in H2.
  apply Haz.
  apply eq_gc_eq; cbn.
  now f_equal.
} {
  rewrite (rngl_mul_opp_l Hop).
  rewrite (rngl_mul_comm Hic).
  rewrite (rngl_add_opp_l Hop).
  rewrite rngl_mul_assoc.
  rewrite (rngl_mul_mul_swap Hic).
  apply (rngl_sub_diag Hos).
}
Qed.

Theorem gc_opt_mul_inv_diag_r :
  if (rngl_has_inv (GComplex T) && negb (rngl_mul_is_comm T))%bool then
    ∀ a : GComplex T, a ≠ 0%L → (a * a⁻¹)%L = 1%L
  else not_applicable.
Proof.
cbn.
remember (rngl_mul_is_comm T) as ic eqn:Hic; symmetry in Hic.
destruct ic; [ now rewrite Bool.andb_false_r | ].
rewrite Bool.andb_true_r.
remember (rngl_has_inv (GComplex T)) as ivc eqn:Hivc; symmetry in Hivc.
destruct ivc; [ | easy ].
progress unfold rngl_has_inv in Hivc; cbn in Hivc.
progress unfold gc_opt_inv_or_pdiv in Hivc.
rewrite Hic in Hivc.
destruct (rngl_opt_inv_or_pdiv T) as [iq| ]; [ | easy ].
now destruct iq.
Qed.

Theorem gc_opt_mul_div :
  if rngl_has_pdiv (GComplex T) then
    ∀ a b : GComplex T, b ≠ 0%L → (a * b / b)%L = a
  else not_applicable.
Proof.
progress unfold rngl_has_pdiv; cbn.
progress unfold gc_opt_inv_or_pdiv.
remember (rngl_opt_inv_or_pdiv T) as iq eqn:Hiq; symmetry in Hiq.
destruct iq as [iq| ]; [ | easy ].
destruct iq as [inv| pdiv]; [ | easy ].
remember (rngl_mul_is_comm T) as ic eqn:Hic; symmetry in Hic.
now destruct ic.
Qed.

Theorem gc_integral :
  rngl_mul_is_comm T = true →
  rngl_has_opp T = true →
  (rngl_is_integral_domain T ||
     rngl_has_inv_or_pdiv T && rngl_has_eq_dec_or_order T)%bool =
     true →
  ∀ a b : GComplex T,
  (a * b)%L = 0%L
  → a = 0%L ∨ b = 0%L ∨ rngl_is_zero_divisor a ∨ rngl_is_zero_divisor b.
Proof.
intros Hic Hop Hio.
specialize (rngl_has_opp_has_opp_or_psub Hop) as Hos.
intros * Hab.
right; right.
progress unfold rngl_is_zero_divisor.
cbn.
injection Hab; intros H1 H2.
apply (f_equal (rngl_mul (gim a))) in H1.
apply (f_equal (rngl_mul (gre a))) in H2.
rewrite rngl_mul_add_distr_l in H1.
rewrite (rngl_mul_sub_distr_l Hop) in H2.
do 2 rewrite rngl_mul_assoc in H1, H2.
rewrite (rngl_mul_comm Hic (gim a) (gre a)) in H1.
rewrite (rngl_mul_0_r Hos) in H1, H2.
rewrite fold_rngl_squ in H1, H2.
eapply (f_equal (rngl_add 0)) in H1.
rewrite <- H2 in H1 at 1.
rewrite rngl_add_assoc in H1.
rewrite <- (rngl_add_sub_swap Hop) in H1.
rewrite (rngl_sub_add Hop) in H1.
rewrite <- rngl_mul_add_distr_r in H1.
rewrite rngl_add_0_l in H1.
apply (rngl_integral Hos Hio) in H1.
destruct H1 as [H1| H1]; [ now left | ].
rewrite H1 in H2 |-*.
rewrite (rngl_mul_0_r Hos) in H2.
rewrite (rngl_sub_0_l Hop) in H2.
apply (f_equal rngl_opp) in H2.
rewrite (rngl_opp_involutive Hop) in H2.
rewrite (rngl_opp_0 Hop) in H2.
rewrite (rngl_squ_0 Hos).
rewrite rngl_add_0_l.
apply (rngl_integral Hos Hio) in H2.
destruct H2 as [H2| H2]. 2: {
  rewrite H2, (rngl_squ_0 Hos).
  now right.
}
apply (rngl_integral Hos Hio) in H2.
destruct H2 as [H2| H2]. {
  rewrite H2, (rngl_squ_0 Hos).
  rewrite rngl_add_0_l.
  injection Hab; intros H3 H4.
  rewrite H2 in H4.
  rewrite (rngl_mul_0_l Hos) in H4.
  rewrite (rngl_sub_0_l Hop) in H4.
  apply (f_equal rngl_opp) in H4.
  rewrite (rngl_opp_involutive Hop) in H4.
  rewrite (rngl_opp_0 Hop) in H4.
  apply (rngl_integral Hos Hio) in H4.
  destruct H4 as [H4| H4]. {
    rewrite H4, (rngl_squ_0 Hos).
    now left.
  } {
    rewrite H4, (rngl_squ_0 Hos).
    now right.
  }
} {
  rewrite H2, (rngl_squ_0 Hos).
  rewrite rngl_add_0_r.
  injection Hab; intros H3 H4.
  rewrite H2 in H3.
  rewrite (rngl_mul_0_l Hos) in H3.
  rewrite rngl_add_0_l in H3.
  apply (rngl_integral Hos Hio) in H3.
  destruct H3 as [H3| H3]. {
    rewrite H3, (rngl_squ_0 Hos).
    now left.
  } {
    rewrite H3, (rngl_squ_0 Hos).
    now right.
  }
}
(*
intros Hic Hop Heo Hio.
specialize (rngl_has_opp_has_opp_or_psub Hop) as Hos.
intros * Hab.
now right; right; left.
*)
Qed.

Theorem gc_characteristic_prop :
  if rngl_characteristic T =? 0 then ∀ i : nat, rngl_mul_nat 1 (S i) ≠ 0%C
  else
    (∀ i : nat, 0 < i < rngl_characteristic T → rngl_mul_nat 1 i ≠ 0%C)
    ∧ rngl_mul_nat 1 (rngl_characteristic T) = 0%C.
Proof.
cbn - [ rngl_mul_nat ].
specialize rngl_characteristic_prop as H1.
cbn - [ rngl_mul_nat ] in H1 |-*.
assert
  (Hr :
    ∀ n,
    @rngl_mul_nat _ (gc_ring_like_op T) (mk_gc 1 0) n =
    mk_gc (rngl_mul_nat 1 n) 0). {
  intros.
  progress unfold rngl_mul_nat.
  progress unfold mul_nat; cbn.
  induction n; [ easy | cbn ].
  rewrite IHn.
  progress unfold gc_add; cbn.
  now rewrite rngl_add_0_l.
}
unfold "1"%L in Hr.
remember (rngl_characteristic T) as ch eqn:Hch; symmetry in Hch.
destruct ch. {
  cbn - [ rngl_mul_nat ] in H1 |-*; intros.
  apply neq_gc_neq.
  cbn - [ rngl_mul_nat ].
  left.
  specialize (H1 i).
  intros H2; apply H1; clear H1.
  progress unfold rngl_of_nat.
  now rewrite Hr in H2.
} {
  cbn - [ rngl_mul_nat ] in H1 |-*.
  destruct H1 as (H1, H2).
  split. {
    intros i Hi.
    apply neq_gc_neq.
    cbn; left.
    specialize (H1 i Hi).
    intros H3; apply H1; clear H1.
    progress unfold rngl_of_nat.
    now rewrite Hr in H3; cbn in H3.
  } {
    apply eq_gc_eq.
    cbn - [ rngl_mul_nat ].
    progress unfold rngl_of_nat in H2.
    now rewrite Hr.
  }
}
Qed.

Context {Hic : rngl_mul_is_comm T = true}.
Context {Hop : rngl_has_opp T = true}.
Context {Hiv : rngl_has_inv T = true}.
Context {Hor : rngl_is_ordered T = true}.

Instance gc_ring_like_prop_not_alg_closed : ring_like_prop (GComplex T) :=
  let Hos := rngl_has_opp_has_opp_or_psub Hop in
  let Hsu := rngl_has_opp_has_no_psub Hop in
  let Hio := rngl_integral_or_inv_pdiv_eq_dec_order Hiv Hor in
  {| rngl_mul_is_comm := rngl_mul_is_comm T;
     rngl_is_archimedean := true;
     rngl_is_alg_closed := false;
     rngl_characteristic := rngl_characteristic T;
     rngl_add_comm := gc_add_comm;
     rngl_add_assoc := gc_add_assoc;
     rngl_add_0_l := gc_add_0_l;
     rngl_mul_assoc := gc_mul_assoc Hop;
     rngl_mul_1_l := gc_opt_mul_1_l Hos;
     rngl_mul_add_distr_l := gc_mul_add_distr_l Hop;
     rngl_opt_mul_comm := gc_opt_mul_comm;
     rngl_opt_mul_1_r := gc_opt_mul_1_r Hos;
     rngl_opt_mul_add_distr_r := gc_opt_mul_add_distr_r Hop;
     rngl_opt_add_opp_diag_l := gc_opt_add_opp_diag_l Hop;
     rngl_opt_add_sub := gc_opt_add_sub Hsu;
     rngl_opt_sub_add_distr := gc_opt_sub_add_distr Hsu;
     rngl_opt_mul_inv_diag_l := gc_opt_mul_inv_diag_l Hic Hop Hiv Hor;
     rngl_opt_mul_inv_diag_r := gc_opt_mul_inv_diag_r;
     rngl_opt_mul_div := gc_opt_mul_div;
     rngl_opt_integral := gc_integral Hic Hop Hio;
     rngl_opt_alg_closed := NA;
     rngl_opt_ord := NA;
     rngl_opt_archimedean := NA;
     rngl_characteristic_prop := gc_characteristic_prop |}.

End a.

Arguments gc_ring_like_prop_not_alg_closed {T ro rp rl} Hic Hop Hiv Hor.

(* algebraically closed *)

Section a.

Context {T : Type}.
Context {ro : ring_like_op T}.
Context {rp : ring_like_prop T}.
Context {rl : real_like_prop T}.
Context {ac : angle_ctx T}.

Definition gc_modl (z : GComplex T) := rl_modl (gre z) (gim z).

Theorem le_rl_sqrt_add :
  rngl_has_opp T = true →
  rngl_has_inv T = true →
  rngl_is_ordered T = true →
  ∀ a b, (0 ≤ b → a ≤ rl_sqrt (rngl_squ a + b))%L.
Proof.
intros Hop Hiv Hor.
specialize (rngl_has_opp_has_opp_or_psub Hop) as Hos.
specialize (rngl_has_inv_has_inv_or_pdiv Hiv) as Hiq.
intros * Hzb.
specialize (rngl_has_inv_has_inv_or_pdiv Hiv) as Hi1.
apply (rngl_le_trans Hor _ (rngl_abs a)). {
  apply (rngl_le_abs_diag Hop Hor).
}
apply (rngl_square_le_simpl_nonneg Hop Hiq Hor). {
  apply rl_sqrt_nonneg.
  apply (rngl_le_0_add Hos Hto); [ | easy ].
  apply (rngl_squ_nonneg Hos Hto).
}
do 2 rewrite fold_rngl_squ.
rewrite rngl_squ_sqrt. 2: {
  apply (rngl_le_0_add Hos Hto); [ | easy ].
  apply (rngl_squ_nonneg Hos Hto).
}
rewrite (rngl_squ_abs Hop).
now apply (rngl_le_add_r Hos Hor).
Qed.

Theorem rl_sqrt_div_squ_squ :
  rngl_has_opp T = true →
  rngl_has_inv T = true →
  rngl_is_ordered T = true →
  ∀ x y, (x ≠ 0 ∨ y ≠ 0)%L →
  (-1 ≤ x / rl_sqrt (rngl_squ x + rngl_squ y) ≤ 1)%L.
Proof.
intros Hop Hiv Hor.
specialize (rngl_has_opp_has_opp_or_psub Hop) as Hos.
specialize (rngl_has_inv_has_inv_or_pdiv Hiv) as Hiq.
specialize (rngl_int_dom_or_inv_pdiv Hiv) as Hii.
intros * Hxyz.
assert (Hxy : (0 ≤ x² + y²)%L). {
  apply (rngl_le_0_add Hos Hto);
  apply (rngl_squ_nonneg Hos Hto).
}
split. {
  apply (rngl_le_div_r Hop Hiv Hor). {
    remember (rngl_squ x + rngl_squ y)%L as a eqn:Ha.
    symmetry in Ha.
    apply (rngl_le_neq Hto).
    split. {
      now apply rl_sqrt_nonneg.
    } {
      intros H3; symmetry in H3.
      apply (f_equal rngl_squ) in H3.
      progress unfold rngl_squ in H3 at 2.
      rewrite (rngl_mul_0_l Hos) in H3.
      rewrite rngl_squ_sqrt in H3; [ | easy ].
      move H3 at top; subst a.
      apply (rl_integral_modulus_prop Hop Hiq Hor) in Ha.
      now destruct Hxyz.
    }
  }
  rewrite (rngl_mul_opp_l Hop).
  rewrite rngl_mul_1_l.
  apply (rngl_opp_le_compat Hop Hor).
  rewrite (rngl_opp_involutive Hop).
  destruct (rngl_leb_dec 0 x) as [Hzx| Hzx]. {
    apply rngl_leb_le in Hzx.
    apply (rngl_le_trans Hor _ 0). {
      rewrite <- (rngl_opp_0 Hop).
      now apply -> (rngl_opp_le_compat Hop Hor).
    }
    now apply rl_sqrt_nonneg.
  } {
    apply rngl_leb_nle in Hzx.
    apply (rngl_nle_gt_iff Hto) in Hzx.
    apply (rngl_opp_lt_compat Hop Hor) in Hzx.
    rewrite (rngl_opp_0 Hop) in Hzx.
    rewrite <- (rngl_squ_opp Hop).
    apply (le_rl_sqrt_add Hop Hiv Hor).
    apply (rngl_squ_nonneg Hos Hto).
  }
} {
  apply (rngl_le_div_l Hop Hiv Hor). {
    remember (rngl_squ x + rngl_squ y)%L as a eqn:Ha.
    symmetry in Ha.
    apply (rngl_le_neq Hto).
    split. {
      now apply rl_sqrt_nonneg.
    } {
      intros H3; symmetry in H3.
      apply (f_equal rngl_squ) in H3.
      progress unfold rngl_squ in H3 at 2.
      rewrite (rngl_mul_0_l Hos) in H3.
      rewrite rngl_squ_sqrt in H3; [ | easy ].
      move H3 at top; subst a.
      apply (rl_integral_modulus_prop Hop Hiq Hor) in Ha.
      now destruct Hxyz.
    }
  }
  rewrite rngl_mul_1_l.
  destruct (rngl_leb_dec 0 x) as [Hzx| Hzx]. {
    apply (le_rl_sqrt_add Hop Hiv Hor).
    apply (rngl_squ_nonneg Hos Hto).
  } {
    apply rngl_leb_nle in Hzx.
    apply (rngl_nle_gt_iff Hto) in Hzx.
    apply (rngl_le_trans Hor _ 0). {
      now apply (rngl_lt_le_incl Hor).
    }
    now apply rl_sqrt_nonneg.
  }
}
Qed.

Arguments rl_sqrt_squ {T ro rp rl} Hto Hop a%_L.

Theorem polar :
  ∀ (z : GComplex T) ρ θ,
  ρ = √((gre z)² + (gim z)²)%L
  → θ =
       (if (0 ≤? gim z)%L then rngl_acos (gre z / ρ)%L
        else angle_opp (rngl_acos (gre z / ρ)%L))
  → z = mk_gc (ρ * rngl_cos θ) (ρ * rngl_sin θ).
Proof.
destruct_ac.
destruct (Nat.eq_dec (rngl_characteristic T) 1) as [Hc1| Hc1]. {
  specialize (rngl_characteristic_1 Hos Hc1) as H1.
  intros * Hρ Hθ.
  destruct z as (rz, iz).
  f_equal; rewrite H1; apply H1.
}
intros * Hρ Hθ.
destruct (gc_eq_dec Heo z gc_zero) as [Hz| Hz]. {
  destruct z as (zr, zi).
  progress unfold gc_zero in Hz.
  injection Hz; clear Hz; intros; subst zr zi.
  cbn in Hρ.
  progress unfold rngl_squ in Hρ.
  rewrite (rngl_mul_0_l Hos) in Hρ.
  rewrite rngl_add_0_l in Hρ.
  rewrite (rl_sqrt_0 Hop Hor Hii) in Hρ.
  rewrite Hρ.
  now do 2 rewrite (rngl_mul_0_l Hos).
}
subst θ.
destruct z as (zr, zi).
cbn in Hρ |-*.
assert (Hρz : ρ ≠ 0%L). {
  rewrite Hρ.
  intros H.
  apply (eq_rl_sqrt_0 Hos) in H. 2: {
    apply (rngl_le_0_add Hos Hto);
    apply (rngl_squ_nonneg Hos Hto).
  }
  apply (rl_integral_modulus_prop Hop Hiq Hor) in H.
  now destruct H; subst zr zi.
}
assert (Hzρ : (0 < ρ)%L). {
  apply not_eq_sym in Hρz.
  apply (rngl_le_neq Hto).
  split; [ | easy ].
  rewrite Hρ.
  apply rl_sqrt_nonneg.
  apply (rngl_le_0_add Hos Hto);
  apply (rngl_squ_nonneg Hos Hto).
}
assert (Hzr : zr = (ρ * (zr / ρ))%L). {
  rewrite (rngl_mul_comm Hic).
  now symmetry; apply (rngl_div_mul Hiv).
}
assert (Hr : zr = (ρ * rngl_cos (rngl_acos (zr / ρ)))%L). {
  rewrite rngl_cos_acos; [ easy | ].
  apply (rngl_between_opp_1_and_1 Hop Hiq Hor).
  rewrite <- rngl_squ_1.
  apply (rngl_abs_le_squ_le Hop Hor).
  rewrite (rngl_abs_1 Hos Hor).
  rewrite (rngl_abs_div Hop Hiv Hor); [ | easy ].
  rewrite (rngl_abs_nonneg_eq Hop Hor ρ). 2: {
    now apply (rngl_lt_le_incl Hor).
  }
  apply (rngl_le_div_l Hop Hiv Hor); [ easy | ].
  rewrite rngl_mul_1_l.
  rewrite <- (rngl_abs_nonneg_eq Hop Hor). 2: {
    rewrite Hρ.
    apply rl_sqrt_nonneg.
    apply (rngl_le_0_add Hos Hto);
    apply (rngl_squ_nonneg Hos Hto).
  }
  apply (rngl_squ_le_abs_le Hop Hiq Hor).
  rewrite Hρ.
  rewrite rngl_squ_sqrt. 2: {
    apply (rngl_le_0_add Hos Hto);
    apply (rngl_squ_nonneg Hos Hto).
  }
<<<<<<< HEAD
  apply (rngl_le_add_r Hor).
  apply (rngl_squ_nonneg Hos Hto).
=======
  apply (rngl_le_add_r Hos Hor).
  apply (rngl_squ_nonneg Hos Hor).
>>>>>>> 177be243
}
f_equal; [ now destruct (0 ≤? zi)%L | ].
assert (Hri : ((zr / ρ)² + (zi / ρ)² = 1)%L). {
  rewrite (rngl_squ_div Hic Hos Hiv); [ | easy ].
  rewrite (rngl_squ_div Hic Hos Hiv); [ | easy ].
  progress unfold rngl_div.
  rewrite Hiv.
  rewrite <- rngl_mul_add_distr_r.
  rewrite (rngl_mul_inv_r Hiv).
  rewrite Hρ.
  rewrite rngl_squ_sqrt. 2: {
    apply (rngl_le_0_add Hos Hto);
    apply (rngl_squ_nonneg Hos Hto).
  }
  apply (rngl_div_diag Hiq).
  intros H.
  apply (rl_integral_modulus_prop Hop Hiq Hor) in H.
  now move H at top; destruct H; subst zr zi.
}
assert (Hzρ21 : ((zr / ρ)² ≤ 1)%L). {
  rewrite (rngl_squ_div Hic Hos Hiv); [ | easy ].
  apply (rngl_le_div_l Hop Hiv Hor). {
    now apply (rngl_mul_pos_pos Hop Hiq Hto).
  }
  rewrite rngl_mul_1_l.
  rewrite Hρ.
  rewrite rngl_squ_sqrt. 2: {
    apply (rngl_le_0_add Hos Hto);
    apply (rngl_squ_nonneg Hos Hto).
  }
<<<<<<< HEAD
  apply (rngl_le_add_r Hor).
  apply (rngl_squ_nonneg Hos Hto).
=======
  apply (rngl_le_add_r Hos Hor).
  apply (rngl_squ_nonneg Hos Hor).
>>>>>>> 177be243
}
remember (0 ≤? zi)%L as zzi eqn:Hzzi; symmetry in Hzzi.
destruct zzi. {
  progress unfold rngl_acos.
  destruct (rngl_leb_dec (zr / ρ)² 1)%L as [Hzρ1| Hzρ1]. 2: {
    now apply rngl_leb_nle in Hzρ1.
  }
  apply rngl_leb_le in Hzzi.
  cbn.
  apply (rngl_add_sub_eq_l Hos) in Hri.
  rewrite Hri.
  rewrite (rl_sqrt_squ Hop Hto).
  rewrite (rngl_abs_div Hop Hiv Hor); [ | easy ].
  rewrite (rngl_abs_nonneg_eq Hop Hor ρ). 2: {
    now apply (rngl_lt_le_incl Hor).
  }
  rewrite (rngl_mul_comm Hic).
  rewrite (rngl_div_mul Hiv); [ | easy ].
  symmetry.
  now apply (rngl_abs_nonneg_eq Hop Hor).
} {
  cbn.
  rewrite (rngl_mul_opp_r Hop).
  apply (rngl_opp_inj Hop).
  rewrite (rngl_opp_involutive Hop).
  apply (rngl_leb_gt_iff Hor) in Hzzi.
  apply (rngl_lt_le_incl Hor) in Hzzi.
  progress unfold rngl_acos.
  destruct (rngl_leb_dec (zr / ρ)² 1)%L as [Hzρ1| Hzρ1]. 2: {
    now apply rngl_leb_nle in Hzρ1.
  }
  cbn.
  apply (rngl_add_sub_eq_l Hos) in Hri.
  rewrite Hri.
  rewrite (rl_sqrt_squ Hop Hto).
  rewrite (rngl_abs_div Hop Hiv Hor); [ | easy ].
  rewrite (rngl_abs_nonneg_eq Hop Hor ρ). 2: {
    now apply (rngl_lt_le_incl Hor).
  }
  rewrite (rngl_mul_comm Hic).
  rewrite (rngl_div_mul Hiv); [ | easy ].
  symmetry.
  now apply (rngl_abs_nonpos_eq Hop Hto).
}
Qed.

Definition seq_converging_to_rat (rad a b n : nat) :=
  (rngl_of_nat (a * rad ^ n / b) / rngl_of_nat rad ^ n)%L.

Theorem gc_cos_add_sin_add_is_mul :
  ∀ a b,
  (rngl_cos (a + b) +ℹ rngl_sin (a + b))%C =
  ((rngl_cos a +ℹ rngl_sin a) * (rngl_cos b +ℹ rngl_sin b))%C.
Proof. easy. Qed.

(* Moivre formula *)
Theorem gc_cos_sin_pow :
  ∀ a n,
  ((rngl_cos a +ℹ rngl_sin a) ^ n)%C =
  (rngl_cos (n * a) +ℹ rngl_sin (n * a))%C.
Proof.
intros.
progress unfold gc_pow_nat.
induction n; [ easy | ].
rewrite rngl_pow_succ_r.
rewrite IHn.
now apply eq_gc_eq.
Qed.

Theorem rngl_rat_frac_part_lt_1 :
  rngl_has_opp T = true →
  rngl_has_inv T = true →
  rngl_is_ordered T = true →
  ∀ a b,
  rngl_of_nat b ≠ 0%L
  → (rngl_of_nat a / rngl_of_nat b - rngl_of_nat (a / b) < 1)%L.
Proof.
intros Hop Hiv Hor.
specialize (rngl_has_opp_has_opp_or_psub Hop) as Hos.
specialize (rngl_has_inv_has_inv_or_pdiv Hiv) as Hiq.
specialize (rngl_has_inv_has_inv_or_pdiv Hiv) as Hi1.
intros * Hrbz.
destruct (Nat.eq_dec (rngl_characteristic T) 1) as [Hc1| Hc1]. {
  specialize (rngl_characteristic_1 Hos Hc1) as H1.
  now rewrite (H1 (rngl_of_nat b)) in Hrbz.
}
assert (Hbz : b ≠ 0) by now intros H; subst b.
assert (Hzb : (0 < rngl_of_nat b)%L). {
  rewrite <- rngl_of_nat_0.
  apply (rngl_of_nat_inj_lt Hos Hc1 Hor).
  apply Nat.neq_0_lt_0.
  now intros H; subst b.
}
specialize (Nat.div_mod a b Hbz) as H1.
rewrite H1.
rewrite rngl_of_nat_add.
rewrite Nat.mul_comm.
rewrite Nat.div_add_l; [ | easy ].
rewrite (Nat.div_small (a mod b)). 2: {
  now apply Nat.mod_upper_bound.
}
rewrite Nat.add_0_r.
progress unfold rngl_div.
rewrite Hiv.
rewrite rngl_mul_add_distr_r.
do 2 rewrite (rngl_mul_inv_r Hiv).
rewrite (rngl_of_nat_mul Hos).
rewrite (rngl_mul_div Hi1); [ | easy ].
rewrite rngl_add_comm, (rngl_add_sub Hos).
apply (rngl_lt_div_l Hop Hiv Hor); [ easy | ].
rewrite rngl_mul_1_l.
apply (rngl_of_nat_inj_lt Hos Hc1 Hor).
now apply Nat.mod_upper_bound.
Qed.

(* e.g. 1/5 = 1/8 + 1/16 + 1/128 + 1/256 + ...
   corresponding to 1/5 written in binary, which is
     [0; 0; 1; 1; 0; 0; 1; 1; 0; 0]
*)
Theorem rat_is_inf_sum_of_inv_rad_pow :
  rngl_mul_is_comm T = true →
  rngl_has_opp T = true →
  rngl_has_inv T = true →
  rngl_is_ordered T = true →
  rngl_is_archimedean T = true →
  ∀ rad a b,
  2 ≤ rad
  → rngl_of_nat b ≠ 0%L
  → is_limit_when_seq_tends_to_inf rngl_dist (seq_converging_to_rat rad a b)
       (rngl_of_nat a / rngl_of_nat b)%L.
Proof.
intros Hic Hop Hiv Hor Har.
specialize (rngl_has_opp_has_opp_or_psub Hop) as Hos.
intros * H2r Hbz.
intros ε Hε.
specialize (rngl_has_inv_has_inv_or_pdiv Hiv) as Hiq.
specialize (rngl_has_inv_has_inv_or_pdiv Hiv) as Hi1.
specialize (rngl_int_dom_or_inv_pdiv Hiv) as Hii.
destruct (Nat.eq_dec (rngl_characteristic T) 1) as [Hc1| Hc1]. {
  specialize (rngl_characteristic_1 Hos Hc1) as H1.
  rewrite H1 in Hε.
  now apply (rngl_lt_irrefl Hor) in Hε.
}
specialize (int_part Hop Hc1 Hor Har) as H1.
destruct (H1 (1 / ε)%L) as (N, HN).
clear H1.
rewrite (rngl_abs_nonneg_eq Hop Hor) in HN. 2: {
  apply (rngl_div_nonneg Hop Hiv Hto); [ | easy ].
  apply (rngl_0_le_1 Hos Hor).
}
assert (Hnε : (1 / rngl_of_nat (N + 1) < ε)%L). {
  apply (rngl_lt_div_l Hop Hiv Hor). {
    rewrite <- rngl_of_nat_0.
    apply (rngl_of_nat_inj_lt Hos Hc1 Hor).
    now rewrite Nat.add_comm.
  }
  rewrite <- (rngl_mul_comm Hic).
  now apply (rngl_lt_div_l Hop Hiv Hor).
}
assert (Hzr : (0 < rngl_of_nat rad)%L). {
  rewrite <- rngl_of_nat_0.
  apply (rngl_of_nat_inj_lt Hos Hc1 Hor).
  apply Nat.neq_0_lt_0.
  now intros H; subst rad.
}
assert (Hzb : (0 < rngl_of_nat b)%L). {
  rewrite <- rngl_of_nat_0.
  apply (rngl_of_nat_inj_lt Hos Hc1 Hor).
  apply Nat.neq_0_lt_0.
  now intros H; subst b.
}
assert (Hzr' : rad ≠ 0) by now intros H; subst rad.
assert (Hzb' : b ≠ 0) by now intros H; subst b.
enough (H : ∃ M, ∀ m, M ≤ m → N + 1 ≤ rad ^ m). {
  destruct H as (M, HM).
  exists M.
  intros m Hm.
  eapply (rngl_le_lt_trans Hto); [ | apply Hnε ].
  clear ε Hε HN Hnε.
  progress unfold seq_converging_to_rat.
  cbn.
  progress unfold rngl_dist.
  rewrite (rngl_abs_nonpos_eq Hop Hto). 2: {
    apply (rngl_le_sub_0 Hop Hor).
    clear Hm.
    apply (rngl_le_div_r Hop Hiv Hor); [ easy | ].
    progress unfold rngl_div.
    rewrite Hiv.
    rewrite (rngl_mul_mul_swap Hic).
    rewrite <- (rngl_of_nat_pow Hos).
    rewrite (rngl_mul_inv_r Hiv).
    apply (rngl_le_div_l Hop Hiv Hor). {
      rewrite <- rngl_of_nat_0.
      apply (rngl_of_nat_inj_lt Hos Hc1 Hor).
      apply Nat.neq_0_lt_0.
      now apply Nat.pow_nonzero.
    }
    do 2 rewrite <- (rngl_of_nat_mul Hos).
    apply (rngl_of_nat_inj_le Hos Hc1 Hor).
    rewrite Nat.mul_comm.
    eapply Nat.le_trans; [ apply Nat.Div0.div_mul_le | ].
    now rewrite Nat.mul_comm, Nat.div_mul.
  }
  rewrite (rngl_opp_sub_distr Hop).
  rewrite <- (rngl_of_nat_pow Hos).
  apply (rngl_mul_le_mono_pos_r Hop Hiq Hto) with
    (c := rngl_of_nat (rad ^ m)). {
    rewrite <- rngl_of_nat_0.
    apply (rngl_of_nat_inj_lt Hos Hc1 Hor).
    apply Nat.neq_0_lt_0.
    now apply Nat.pow_nonzero.
  }
  rewrite (rngl_mul_sub_distr_r Hop).
  rewrite (rngl_div_mul_mul_div Hic Hiv).
  rewrite <- (rngl_of_nat_mul Hos).
  rewrite (rngl_div_mul_mul_div Hic Hiv).
  rewrite <- (rngl_of_nat_mul Hos).
  rewrite (rngl_div_mul_mul_div Hic Hiv).
  rewrite rngl_mul_1_l.
  rewrite (rngl_of_nat_mul Hos (a * rad ^ m / b)).
  rewrite (rngl_mul_div Hi1). 2: {
    rewrite (rngl_of_nat_pow Hos).
    apply (rngl_pow_neq_0 Hos Hiq).
    intros H.
    rewrite H in Hzr.
    now apply (rngl_lt_irrefl Hor) in Hzr.
  }
  remember (a * rad ^ m) as c.
  apply (rngl_le_trans Hor _ 1%L). 2: {
    apply (rngl_le_div_r Hop Hiv Hor). {
      rewrite <- rngl_of_nat_0.
      apply (rngl_of_nat_inj_lt Hos Hc1 Hor).
      now rewrite Nat.add_comm.
    }
    rewrite rngl_mul_1_l.
    apply (rngl_of_nat_inj_le Hos Hc1 Hor).
    now apply HM.
  }
  clear a Heqc.
  rename c into a.
  apply (rngl_lt_le_incl Hor).
  now apply rngl_rat_frac_part_lt_1.
}
enough (H : ∃ M : nat, ∀ m : nat, M ≤ m → N + 1 ≤ 2 ^ m). {
  destruct H as (M, HM).
  exists M.
  intros m Hm.
  apply (Nat.le_trans _ (2 ^ m)); [ now apply HM | ].
  now apply Nat.pow_le_mono_l.
}
exists (Nat.log2_up (N + 2)).
intros m Hm.
apply (Nat.pow_le_mono_r 2) in Hm; [ | easy ].
eapply Nat.le_trans; [ | apply Hm ].
eapply Nat.le_trans. 2: {
  apply Nat.log2_up_spec.
  rewrite Nat.add_comm; cbn.
  now apply -> Nat.succ_lt_mono.
}
apply Nat.add_le_mono_l.
now apply -> Nat.succ_le_mono.
Qed.

Theorem rat_is_inf_sum_of_inv_rad_pow' :
  rngl_mul_is_comm T = true →
  rngl_has_opp T = true →
  rngl_has_inv T = true →
  rngl_is_ordered T = true →
  rngl_is_archimedean T = true →
  ∀ rad a i c,
  2 ≤ rad
  → rngl_of_nat i ≠ 0%L
  → is_limit_when_seq_tends_to_inf rngl_dist
      (seq_converging_to_rat rad a i) c
  → rngl_of_nat a = (rngl_of_nat i * c)%L.
Proof.
intros Hic Hop Hiv Hor Har.
intros * H2r Hbz Hlim.
specialize (rat_is_inf_sum_of_inv_rad_pow Hic Hop Hiv Hor Har) as H1.
specialize (H1 _ a i H2r Hbz).
specialize (limit_unique Hop Hiv Hor (rngl_dist_is_dist Hop Hor)) as H2.
specialize (H2 _ _ _ Hlim H1).
subst c.
rewrite (rngl_mul_comm Hic).
symmetry.
now apply (rngl_div_mul Hiv).
Qed.

Arguments rl_sqrt_0 {T ro rp rl} Hop Hor Hii.

Theorem rngl_cos_le_anticompat_when_sin_nonneg :
  ∀ θ1 θ2,
  (0 ≤ rngl_sin θ1)%L
  → (0 ≤ rngl_sin θ2)%L
  → (rngl_cos θ1 ≤ rngl_cos θ2)%L ↔ (θ2 ≤ θ1)%A.
Proof.
intros * Hs1 Hs2.
progress unfold angle_leb.
apply rngl_leb_le in Hs1, Hs2.
rewrite Hs1, Hs2.
apply iff_sym.
apply rngl_leb_le.
Qed.

(*
Notation "⌊ a / b ⌋" := (div a b).
*)

Theorem one_sub_squ_cos_add_squ_sin :
  ∀ θ, ((1 - rngl_cos θ)² + (rngl_sin θ)² = 2 * (1 - rngl_cos θ))%L.
Proof.
destruct_ac; intros.
rewrite (rngl_squ_sub Hop Hic).
rewrite rngl_squ_1.
rewrite rngl_mul_1_r.
rewrite <- rngl_add_assoc.
rewrite cos2_sin2_1.
rewrite <- (rngl_add_sub_swap Hop).
apply (rngl_sub_mul_r_diag_l Hop).
Qed.

Theorem rngl_sin_incr :
  ∀ θ1 θ2,
  (θ1 ≤ θ2 ≤ angle_right)%A
  → (rngl_sin θ1 ≤ rngl_sin θ2)%L.
Proof.
destruct_ac.
intros * (H12, H2s).
progress unfold angle_leb in H12, H2s.
cbn in H2s.
specialize (rngl_0_le_1 Hos Hor) as H1.
apply rngl_leb_le in H1.
rewrite H1 in H2s; clear H1.
remember (0 ≤? rngl_sin θ1)%L as zs1 eqn:Hzs1.
remember (0 ≤? rngl_sin θ2)%L as zs2 eqn:Hzs2.
symmetry in Hzs1, Hzs2.
destruct zs2; [ | easy ].
destruct zs1; [ | easy ].
apply rngl_leb_le in Hzs1, Hzs2, H12, H2s.
apply rngl_cos_cos_sin_sin_nonneg_sin_le_cos_le_iff; try easy.
now apply (rngl_le_trans Hor _ (rngl_cos θ2)).
Qed.

Theorem rngl_cos_add_rngl_cos :
  ∀ p q,
  (rngl_cos p + rngl_cos q =
   2 *
   rngl_cos (angle_div_2 p + angle_div_2 q) *
   rngl_cos (angle_div_2 p - angle_div_2 q))%L.
Proof.
destruct_ac; intros *.
rewrite <- (angle_div_2_mul_2 p) at 1.
rewrite <- (angle_div_2_mul_2 q) at 1.
remember (angle_div_2 p) as p2.
remember (angle_div_2 q) as q2.
cbn.
do 4 rewrite rngl_mul_1_r.
do 4 rewrite (rngl_mul_0_r Hos).
do 2 rewrite (rngl_sub_0_r Hos).
do 2 rewrite rngl_add_0_r.
rewrite (rngl_mul_opp_r Hop).
rewrite (rngl_sub_opp_r Hop).
rewrite (rngl_add_sub_assoc Hop).
rewrite <- rngl_mul_assoc.
rewrite (rngl_mul_comm Hic (_ - _))%L.
rewrite (rngl_squ_sub_squ' Hop).
rewrite (rngl_mul_comm Hic (_ * _)).
rewrite (rngl_add_sub Hos).
do 4 rewrite fold_rngl_squ.
do 2 rewrite (rngl_squ_mul Hic).
specialize (cos2_sin2_1 p2) as H1.
apply (rngl_add_move_l Hop) in H1.
rewrite H1; clear H1.
specialize (cos2_sin2_1 q2) as H1.
apply (rngl_add_move_l Hop) in H1.
rewrite H1; clear H1.
rewrite (rngl_sub_sub_distr Hop _²)%L.
rewrite <- (rngl_add_sub_swap Hop _²)%L.
rewrite <- rngl_mul_2_l.
rewrite <- (rngl_add_sub_swap Hop (_ * _²))%L.
rewrite (rngl_sub_sub_distr Hop).
rewrite <- (rngl_sub_add_distr Hos).
rewrite <- (rngl_add_sub_swap Hop).
rewrite <- rngl_add_assoc.
rewrite <- (rngl_mul_2_l _²)%L.
rewrite <- rngl_mul_add_distr_l.
rewrite (rngl_sub_mul_l_diag_l Hop).
f_equal.
rewrite (rngl_mul_sub_distr_l Hop).
rewrite rngl_mul_1_r.
rewrite (rngl_mul_sub_distr_r Hop).
rewrite rngl_mul_1_l.
rewrite (rngl_sub_sub_distr Hop).
rewrite <- (rngl_add_sub_swap Hop).
rewrite (rngl_add_sub_assoc Hop).
rewrite (rngl_add_sub_swap Hop _ _ (_ * _))%L.
rewrite (rngl_sub_diag Hos).
rewrite rngl_add_0_l.
rewrite (rngl_sub_sub_distr Hop).
rewrite rngl_add_comm.
apply (rngl_add_sub_swap Hop).
Qed.

Theorem rngl_cos_sub_rngl_cos :
  ∀ p q,
  (rngl_cos p - rngl_cos q =
   - (2%L *
      rngl_sin (angle_div_2 p + angle_div_2 q) *
      rngl_sin (angle_div_2 p - angle_div_2 q)))%L.
Proof.
destruct_ac; intros *.
rewrite <- (angle_div_2_mul_2 p) at 1.
rewrite <- (angle_div_2_mul_2 q) at 1.
remember (angle_div_2 p) as p2.
remember (angle_div_2 q) as q2.
cbn.
do 4 rewrite rngl_mul_1_r.
do 4 rewrite (rngl_mul_0_r Hos).
do 2 rewrite (rngl_sub_0_r Hos).
do 2 rewrite rngl_add_0_r.
rewrite (rngl_mul_opp_r Hop).
rewrite (rngl_add_comm (_ * _)%L).
rewrite (rngl_sub_sub_distr Hop).
rewrite <- rngl_mul_assoc.
rewrite (rngl_add_opp_r Hop).
rewrite (rngl_add_comm (rngl_cos p2 * _))%L.
rewrite (rngl_squ_sub_squ' Hop).
rewrite (rngl_mul_comm Hic (_ * _)).
rewrite (rngl_add_sub Hos).
do 4 rewrite fold_rngl_squ.
do 2 rewrite (rngl_squ_mul Hic).
specialize (cos2_sin2_1 p2) as H1.
apply (rngl_add_move_l Hop) in H1.
rewrite H1; clear H1.
specialize (cos2_sin2_1 q2) as H1.
apply (rngl_add_move_l Hop) in H1.
rewrite H1; clear H1.
rewrite (rngl_sub_sub_distr Hop _²)%L.
rewrite <- (rngl_add_sub_swap Hop _²)%L.
rewrite <- rngl_mul_2_l.
rewrite (rngl_sub_sub_swap Hop).
rewrite (rngl_add_sub_assoc Hop).
rewrite (rngl_sub_add Hop).
rewrite <- (rngl_sub_add_distr Hos).
rewrite <- (rngl_mul_2_l _²)%L.
rewrite <- (rngl_mul_sub_distr_l Hop).
rewrite <- (rngl_mul_opp_r Hop).
f_equal.
rewrite (rngl_mul_sub_distr_l Hop).
rewrite rngl_mul_1_r.
rewrite (rngl_mul_sub_distr_r Hop).
rewrite rngl_mul_1_l.
rewrite (rngl_sub_sub_distr Hop).
rewrite <- (rngl_add_sub_swap Hop).
rewrite (rngl_sub_add Hop).
now rewrite (rngl_opp_sub_distr Hop).
Qed.

Theorem rngl_sin_add_rngl_sin :
  ∀ p q,
  (rngl_sin p + rngl_sin q =
   2 *
   rngl_sin (angle_div_2 p + angle_div_2 q) *
   rngl_cos (angle_div_2 p - angle_div_2 q))%L.
Proof.
destruct_ac; intros *.
rewrite <- (angle_div_2_mul_2 p) at 1.
rewrite <- (angle_div_2_mul_2 q) at 1.
remember (angle_div_2 p) as p2.
remember (angle_div_2 q) as q2.
cbn.
do 4 rewrite rngl_mul_1_r.
do 4 rewrite (rngl_mul_0_r Hos).
do 2 rewrite (rngl_sub_0_r Hos).
do 2 rewrite rngl_add_0_r.
rewrite (rngl_mul_opp_r Hop).
rewrite (rngl_sub_opp_r Hop).
rewrite <- rngl_mul_assoc.
rewrite rngl_mul_add_distr_l.
do 2 rewrite (rngl_mul_add_distr_r (_ * _))%L.
do 2 rewrite rngl_add_assoc.
do 4 rewrite rngl_mul_assoc.
rewrite (rngl_mul_mul_swap Hic (rngl_cos p2)).
rewrite fold_rngl_squ.
rewrite (rngl_mul_mul_swap Hic (rngl_sin p2)).
rewrite <- (rngl_mul_assoc (rngl_sin p2 * _))%L.
rewrite fold_rngl_squ.
rewrite (rngl_mul_mul_swap Hic (rngl_cos p2)).
rewrite <- (rngl_mul_assoc (rngl_cos p2 * _))%L.
rewrite fold_rngl_squ.
rewrite (rngl_mul_mul_swap Hic _ (rngl_cos q2)).
rewrite fold_rngl_squ.
rewrite (rngl_add_add_swap (_ * _ * _ + _))%L.
rewrite (rngl_add_add_swap (_ * _ * _))%L.
rewrite (rngl_mul_comm Hic (rngl_sin p2)).
rewrite (rngl_mul_comm Hic (rngl_sin q2)).
rewrite <- rngl_mul_add_distr_r.
rewrite <- rngl_add_assoc.
rewrite <- rngl_mul_add_distr_r.
rewrite <- rngl_mul_2_l.
rewrite <- (rngl_mul_2_l (rngl_cos _)).
do 2 rewrite <- rngl_mul_assoc.
rewrite <- rngl_mul_add_distr_l.
f_equal.
rewrite <- rngl_mul_add_distr_l.
rewrite cos2_sin2_1.
rewrite rngl_mul_1_r.
rewrite <- (rngl_add_assoc (rngl_cos p2 * _))%L.
rewrite (rngl_mul_mul_swap Hic).
do 2 rewrite <- rngl_mul_assoc.
rewrite <- rngl_mul_add_distr_r.
rewrite cos2_sin2_1.
now rewrite rngl_mul_1_l.
Qed.

Theorem rngl_sin_sub_rngl_sin :
  ∀ p q,
  (rngl_sin p - rngl_sin q =
   2%L *
   rngl_cos (angle_div_2 p + angle_div_2 q) *
   rngl_sin (angle_div_2 p - angle_div_2 q))%L.
Proof.
destruct_ac; intros *.
rewrite <- (angle_div_2_mul_2 p) at 1.
rewrite <- (angle_div_2_mul_2 q) at 1.
remember (angle_div_2 p) as p2.
remember (angle_div_2 q) as q2.
cbn.
do 4 rewrite rngl_mul_1_r.
do 4 rewrite (rngl_mul_0_r Hos).
do 2 rewrite (rngl_sub_0_r Hos).
do 2 rewrite rngl_add_0_r.
rewrite (rngl_mul_comm Hic (rngl_cos p2)).
rewrite <- rngl_mul_2_l.
rewrite (rngl_mul_comm Hic (rngl_cos q2)).
rewrite <- (rngl_mul_2_l (_ * _))%L.
rewrite <- (rngl_mul_sub_distr_l Hop).
rewrite <- rngl_mul_assoc.
f_equal.
rewrite (rngl_mul_opp_r Hop).
rewrite (rngl_add_opp_r Hop).
rewrite (rngl_mul_sub_distr_l Hop).
do 2 rewrite (rngl_mul_sub_distr_r Hop).
rewrite (rngl_sub_sub_distr Hop).
do 4 rewrite rngl_mul_assoc.
rewrite (rngl_mul_mul_swap Hic (rngl_cos p2)).
rewrite <- rngl_mul_assoc.
rewrite fold_rngl_squ.
rewrite (rngl_mul_mul_swap Hic (rngl_sin p2)).
rewrite fold_rngl_squ.
rewrite (rngl_mul_mul_swap Hic _ (rngl_cos q2)).
rewrite fold_rngl_squ.
rewrite (rngl_mul_mul_swap Hic (rngl_sin p2)).
rewrite <- (rngl_mul_assoc (_ * _))%L.
rewrite fold_rngl_squ.
do 2 rewrite <- (rngl_add_sub_swap Hop).
rewrite (rngl_mul_comm Hic (rngl_cos p2)).
rewrite <- rngl_mul_add_distr_l.
rewrite cos2_sin2_1.
rewrite rngl_mul_1_r.
rewrite <- (rngl_sub_add_distr Hos).
rewrite (rngl_mul_mul_swap Hic _ (rngl_cos q2)).
do 2 rewrite <- rngl_mul_assoc.
rewrite <- rngl_mul_add_distr_r.
rewrite rngl_add_comm.
rewrite cos2_sin2_1.
rewrite rngl_mul_1_l.
easy.
Qed.

Theorem angle_eucl_dist_sin_cos :
  rngl_has_opp T = true →
  rngl_has_inv_or_pdiv T = true →
  rngl_is_ordered T = true →
  ∀ θ,
  ((angle_eucl_dist θ angle_right)² =
     (1 - rngl_sin θ)² + (rngl_cos θ)²)%L.
Proof.
intros Hop Hiq Hor.
specialize (rngl_has_opp_has_opp_or_psub Hop) as Hos.
intros.
progress unfold angle_eucl_dist.
progress unfold rl_modl.
cbn.
rewrite (rngl_sub_0_l Hop).
rewrite (rngl_squ_opp Hop).
rewrite rngl_add_comm.
apply rngl_squ_sqrt.
apply (rngl_le_0_add Hos Hto);
apply (rngl_squ_nonneg Hos Hto).
Qed.

Theorem rngl_sin_angle_eucl_dist_right_r :
  ∀ θ, (rngl_sin θ = 1 - (angle_eucl_dist θ angle_right)² / 2)%L.
Proof.
destruct_ac.
destruct (Nat.eq_dec (rngl_characteristic T) 1) as [Hc1| Hc1]. {
  specialize (rngl_characteristic_1 Hos Hc1) as H1.
  intros.
  rewrite H1; apply H1.
}
intros.
specialize (angle_eucl_dist_sin_cos Hop Hiq Hor θ) as H1.
rewrite (rngl_squ_sub Hop Hic) in H1.
rewrite rngl_squ_1 in H1.
rewrite rngl_mul_1_r in H1.
rewrite rngl_add_add_swap in H1.
rewrite <- rngl_add_assoc in H1.
rewrite cos2_sin2_1 in H1.
rewrite <- (rngl_add_sub_swap Hop) in H1.
rewrite (rngl_sub_mul_r_diag_l Hop) in H1.
symmetry in H1.
apply (rngl_mul_move_l Hic Hi1) in H1. 2: {
  apply (rngl_2_neq_0 Hos Hc1 Hto).
}
now apply (rngl_sub_move_l Hop) in H1.
Qed.

Theorem rngl_sin_le_iff_angle_eucl_le :
  ∀ θ θ',
  (rngl_sin θ ≤ rngl_sin θ' ↔
     angle_eucl_dist θ' angle_right ≤ angle_eucl_dist θ angle_right)%L.
Proof.
destruct_ac.
destruct (Nat.eq_dec (rngl_characteristic T) 1) as [Hc1| Hc1]. {
  specialize (rngl_characteristic_1 Hos Hc1) as H1.
  intros.
  split; intros. {
    rewrite H1, (H1 (angle_eucl_dist _ _)).
    apply (rngl_le_refl Hor).
  } {
    rewrite H1, (H1 (rngl_sin _)).
    apply (rngl_le_refl Hor).
  }
}
assert (Hz1ss : ∀ θ, (0 ≤ 1 - rngl_sin θ)%L). {
  intros.
  apply (rngl_le_add_le_sub_r Hop Hor).
  rewrite rngl_add_0_l.
  apply rngl_sin_bound.
}
specialize (rngl_0_lt_2 Hos Hc1 Hor) as Hz2.
intros.
progress unfold angle_eucl_dist.
progress unfold rl_modl.
cbn.
do 2 rewrite (rngl_sub_0_l Hop).
do 2 rewrite (rngl_squ_sub Hop Hic).
rewrite rngl_squ_1.
rewrite rngl_mul_1_r.
do 2 rewrite (rngl_squ_opp Hop).
do 2 rewrite rngl_add_assoc.
do 2 rewrite (rngl_add_add_swap _ _ _²)%L.
do 2 rewrite cos2_sin2_1.
do 2 rewrite (rngl_add_sub_assoc Hop).
do 2 rewrite (rngl_sub_mul_r_diag_l Hop).
rewrite rl_sqrt_mul; [ | | easy ]. 2: {
  now apply (rngl_lt_le_incl Hor).
}
rewrite rl_sqrt_mul; [ | | easy ]. 2: {
  now apply (rngl_lt_le_incl Hor).
}
split; intros Hθθ. {
  apply (rngl_mul_le_mono_nonneg_l Hop Hto). {
    apply rl_sqrt_nonneg.
    now apply (rngl_lt_le_incl Hor).
  }
  rewrite <- (rngl_abs_nonneg_eq Hop Hor). 2: {
    now apply rl_sqrt_nonneg.
  }
  rewrite <- (rngl_abs_nonneg_eq Hop Hor √_)%L. 2: {
    now apply rl_sqrt_nonneg.
  }
  apply (rngl_squ_le_abs_le Hop Hiq Hor).
  rewrite rngl_squ_sqrt; [ | easy ].
  rewrite rngl_squ_sqrt; [ | easy ].
  now apply (rngl_sub_le_mono_l Hop Hor).
} {
  apply (rngl_mul_le_mono_pos_l Hop Hiq Hto) in Hθθ. 2: {
    rewrite <- (rngl_abs_0 Hop).
    rewrite <- (rngl_abs_nonneg_eq Hop Hor). 2: {
      apply rl_sqrt_nonneg.
      now apply (rngl_lt_le_incl Hor).
    }
    apply (rngl_squ_lt_abs_lt Hop Hiq Hto).
    rewrite (rngl_squ_0 Hos).
    rewrite rngl_squ_sqrt; [ easy | ].
    now apply (rngl_lt_le_incl Hor).
  }
  rewrite <- (rngl_abs_nonneg_eq Hop Hor) in Hθθ. 2: {
    now apply rl_sqrt_nonneg.
  }
  rewrite <- (rngl_abs_nonneg_eq Hop Hor √_)%L in Hθθ. 2: {
    now apply rl_sqrt_nonneg.
  }
  apply (rngl_abs_le_squ_le Hop Hor) in Hθθ.
  rewrite rngl_squ_sqrt in Hθθ; [ | easy ].
  rewrite rngl_squ_sqrt in Hθθ; [ | easy ].
  now apply (rngl_sub_le_mono_l Hop Hor) in Hθθ.
}
Qed.

Theorem rl_sqrt_nonneg : ∀ a, (0 ≤ a → 0 ≤ √ a)%L.
Proof.
intros * Ha.
now apply rl_sqrt_nonneg.
Qed.

Theorem rngl_sin_div_2_pow_nat_nonneg :
  ∀ n θ, n ≠ 0 → (0 ≤ rngl_sin (angle_div_2_pow θ n))%L.
Proof.
intros * Hnz.
destruct n; [ easy | ].
rewrite angle_div_2_pow_succ_r_1.
apply rngl_sin_div_2_nonneg.
Qed.

Theorem rl_sqrt_div_2 :
  rngl_mul_is_comm T = true →
  rngl_has_opp T = true →
  rngl_has_inv T = true →
  rngl_is_ordered T = true →
  ∀ a, (0 ≤ a → √(a / 2) = √(2 * a) / 2)%L.
Proof.
intros Hic Hop Hiv Hor.
specialize (rngl_has_opp_has_opp_or_psub Hop) as Hos.
specialize (rngl_has_inv_has_inv_or_pdiv Hiv) as Hiq.
specialize (rngl_has_inv_has_inv_or_pdiv Hiv) as Hi1.
destruct (Nat.eq_dec (rngl_characteristic T) 1) as [Hc1| Hc1]. {
  intros.
  specialize (rngl_characteristic_1 Hos Hc1) as H1.
  now rewrite (H1 √_)%L, (H1 (_ / _))%L.
}
intros * Hza.
assert (Hza2 : (0 ≤ a / 2)%L). {
  apply (rngl_le_div_r Hop Hiv Hor). {
    apply (rngl_0_lt_2 Hos Hc1 Hor).
  }
  now rewrite (rngl_mul_0_l Hos).
}
assert (Hz2a : (0 ≤ 2 * a)%L). {
  apply (rngl_mul_nonneg_nonneg Hos Hor); [ | easy ].
  apply (rngl_0_le_2 Hos Hor).
}
assert (H2z : (2 ≠ 0)%L) by apply (rngl_2_neq_0 Hos Hc1 Hto).
rewrite <- (rngl_abs_nonneg_eq Hop Hor). 2: {
  apply (rngl_le_div_r Hop Hiv Hor). {
    apply (rngl_0_lt_2 Hos Hc1 Hor).
  }
  rewrite (rngl_mul_0_l Hos).
  now apply rl_sqrt_nonneg.
}
rewrite <- (rngl_abs_nonneg_eq Hop Hor √_)%L. 2: {
  now apply rl_sqrt_nonneg.
}
apply (eq_rngl_squ_rngl_abs Hop Hto). {
  now rewrite Bool.orb_true_iff; right.
} {
  apply (rngl_mul_comm Hic).
}
rewrite rngl_squ_sqrt; [ | easy ].
rewrite (rngl_squ_div Hic Hos Hiv); [ | easy ].
rewrite rngl_squ_sqrt; [ | easy ].
progress unfold rngl_squ.
rewrite <- (rngl_div_div Hos Hiv); [ | easy | easy ].
rewrite (rngl_mul_comm Hic).
now rewrite (rngl_mul_div Hi1).
Qed.

Theorem rngl_cos_div_pow_2_succ_r :
  ∀ n θ,
  (0 ≤ rngl_sin θ)%L
  → rngl_cos_div_pow_2 θ (S n) = rngl_cos_div_pow_2 (θ /₂) n.
Proof.
destruct_ac; intros * Hzs.
cbn.
induction n. {
  cbn.
  apply rngl_leb_le in Hzs.
  rewrite Hzs; symmetry.
  apply rngl_mul_1_l.
}
cbn.
now rewrite IHn.
Qed.

Theorem rngl_cos_pow_2_div_2_succ_nonneg :
  ∀ n θ, (0 ≤ rngl_cos_div_pow_2 (θ /₂) (S n))%L.
Proof.
destruct_ac.
destruct (Nat.eq_dec (rngl_characteristic T) 1) as [Hc1| Hc1]. {
  specialize (rngl_characteristic_1 Hos Hc1) as H1.
  intros.
  rewrite H1.
  apply (rngl_le_refl Hor).
}
intros.
cbn.
apply rl_sqrt_nonneg.
apply (rngl_div_nonneg Hop Hiv Hto). 2: {
  apply (rngl_0_lt_2 Hos Hc1 Hor).
}
apply (rngl_le_opp_l Hop Hor).
apply rngl_cos_div_pow_2_div_2_bound.
Qed.

Theorem angle_div_2_not_straight :
  rngl_characteristic T ≠ 1 →
  ∀ θ, (θ /₂)%A ≠ angle_straight.
Proof.
destruct_ac.
intros Hc1.
intros * H.
apply eq_angle_eq in H.
injection H; clear H; intros Hs Hc.
remember (0 ≤? rngl_sin θ)%L as zs eqn:Hzs.
symmetry in Hzs.
destruct zs. {
  rewrite rngl_mul_1_l in Hc.
  remember √((1 + rngl_cos θ) / 2)%L as a eqn:Ha.
  assert (H1 : (a < 0)%L). {
    rewrite Hc.
    apply (rngl_opp_1_lt_0 Hop Hto Hc1).
  }
  apply rngl_nle_gt in H1.
  apply H1; clear H1.
  rewrite Ha.
  apply rl_sqrt_nonneg.
  apply rngl_1_add_cos_div_2_nonneg.
}
apply (rngl_leb_gt_iff Hor) in Hzs.
rewrite (rngl_mul_opp_l Hop) in Hc.
rewrite rngl_mul_1_l in Hc.
apply (rngl_opp_inj Hop) in Hc.
apply (f_equal rngl_squ) in Hc.
rewrite rngl_squ_sqrt in Hc. 2: {
  apply rngl_1_add_cos_div_2_nonneg.
}
rewrite rngl_squ_1 in Hc.
apply (f_equal (λ x, (x * 2)%L)) in Hc.
rewrite (rngl_div_mul Hiv) in Hc. 2: {
  apply (rngl_2_neq_0 Hos Hc1 Hto).
}
rewrite rngl_mul_1_l in Hc.
apply (rngl_add_cancel_l Hos) in Hc.
apply eq_rngl_cos_1 in Hc.
rewrite Hc in Hzs.
cbn in Hzs.
now apply (rngl_lt_irrefl Hor) in Hzs.
Qed.

Theorem rngl_cos_div_pow_2_incr :
  rngl_characteristic T ≠ 1 →
  ∀ n θ,
  (θ ≠ 0)%A
  → (rngl_cos_div_pow_2 (θ /₂) n < rngl_cos_div_pow_2 (θ /₂) (S n))%L.
Proof.
destruct_ac; intros Hc1.
intros * Htz.
destruct (rngl_eqb_dec (rngl_cos θ) (-1)%L) as [Ht1| Ht1]. {
  apply (rngl_eqb_eq Heo) in Ht1.
  apply eq_rngl_cos_opp_1 in Ht1.
  subst θ.
  rewrite angle_straight_div_2.
  remember angle_right as θ.
  assert (Hθ : (θ ≤ angle_right)%A) by (subst θ; apply angle_le_refl).
  assert (Hθz : (θ ≠ 0)%A). {
    intros H; rewrite H in Heqθ.
    injection Heqθ; intros H1 H2.
    now apply rngl_1_neq_0_iff in H2.
  }
  clear Heqθ.
  revert θ Hθ Hθz.
  induction n; intros. {
    now apply (rngl_cos_lt_sqrt_1_add_cos_div_2 Hc1).
  }
  assert (Hzs : (0 ≤ rngl_sin θ)%L). {
    progress unfold angle_leb in Hθ.
    cbn in Hθ.
    specialize (rngl_0_le_1 Hos Hor) as H1.
    apply rngl_leb_le in H1.
    rewrite H1 in Hθ; clear H1.
    apply rngl_leb_le.
    apply Bool.not_false_iff_true.
    now intros H; rewrite H in Hθ.
  }
  rewrite rngl_cos_div_pow_2_succ_r; [ | easy ].
  rewrite rngl_cos_div_pow_2_succ_r; [ | easy ].
  apply IHn. {
    apply (angle_le_trans _ θ); [ | easy ].
    apply angle_div_2_le.
  }
  intros H.
  now apply eq_angle_div_2_0 in H.
}
apply (rngl_eqb_neq Heo) in Ht1.
revert θ Htz Ht1.
induction n; intros. {
  cbn.
  remember (0 ≤? rngl_sin θ)%L as zs eqn:Hzs.
  symmetry in Hzs.
  destruct zs. {
    apply rngl_leb_le in Hzs.
    rewrite rngl_mul_1_l.
    apply (rl_sqrt_lt_rl_sqrt Hor). {
      apply rngl_1_add_cos_div_2_nonneg.
    }
    apply (rngl_div_lt_mono_pos_r Hop Hiv Hor). {
      apply (rngl_0_lt_2 Hos Hc1 Hor).
    }
    apply (rngl_add_lt_mono_l Hos Hor).
    remember (0 ≤? rngl_cos θ)%L as zc eqn:Hzc.
    symmetry in Hzc.
    destruct zc. 2: {
      apply (rngl_leb_gt_iff Hor) in Hzc.
      apply (rngl_lt_le_trans Hto _ 0); [ easy | ].
      apply rl_sqrt_nonneg.
      apply (rngl_le_div_r Hop Hiv Hor). {
        apply (rngl_0_lt_2 Hos Hc1 Hor).
      }
      rewrite (rngl_mul_0_l Hos).
      apply (rngl_le_opp_l Hop Hor).
      apply rngl_cos_bound.
    }
    apply rngl_leb_le in Hzc.
    now apply (rngl_cos_lt_sqrt_1_add_cos_div_2 Hc1).
  }
  apply (rngl_leb_gt_iff Hor) in Hzs.
  rewrite (rngl_mul_opp_l Hop).
  rewrite rngl_mul_1_l.
  rewrite (rngl_add_opp_r Hop).
  apply (rngl_lt_le_trans Hto _ 0). {
    apply (rngl_opp_neg_pos Hop Hto).
    apply (rl_sqrt_pos Hos Hor).
    apply (rngl_le_neq Hto).
    split; [ apply rngl_1_add_cos_div_2_nonneg | ].
    intros H; symmetry in H.
    progress unfold rngl_div in H.
    rewrite Hiv in H.
    apply (rngl_eq_mul_0_l Hos Hiq) in H. 2: {
      apply (rngl_inv_neq_0 Hos Hiv).
      apply (rngl_2_neq_0 Hos Hc1 Hto).
    }
    rewrite rngl_add_comm in H.
    now apply (rngl_add_move_0_r Hop) in H.
  }
  apply rl_sqrt_nonneg.
  apply (rngl_le_div_r Hop Hiv Hor). {
    apply (rngl_0_lt_2 Hos Hc1 Hor).
  }
  rewrite (rngl_mul_0_l Hos).
  apply (rngl_le_0_sub Hop Hor).
  rewrite <- (rngl_abs_nonneg_eq Hop Hor). 2: {
    apply (rngl_0_le_1 Hos Hor).
  }
  rewrite <- (rngl_abs_nonneg_eq Hop Hor √_)%L. 2: {
    apply rl_sqrt_nonneg.
    apply (rngl_le_div_r Hop Hiv Hor). {
      apply (rngl_0_lt_2 Hos Hc1 Hor).
    }
    rewrite (rngl_mul_0_l Hos).
    apply (rngl_le_opp_l Hop Hor).
    apply rngl_cos_bound.
  }
  apply (rngl_squ_le_abs_le Hop Hiq Hor).
  rewrite rngl_squ_sqrt. 2: {
    apply rngl_1_add_cos_div_2_nonneg.
  }
  rewrite rngl_squ_1.
  apply (rngl_div_le_1 Hop Hiv Hor). {
    apply (rngl_2_neq_0 Hos Hc1 Hto).
  }
  split. {
    apply (rngl_le_opp_l Hop Hor).
    apply rngl_cos_bound.
  }
  apply (rngl_add_le_mono_l Hos Hor).
  apply rngl_cos_bound.
}
rewrite rngl_cos_div_pow_2_succ_r. 2: {
  apply rngl_sin_div_2_nonneg.
}
rewrite rngl_cos_div_pow_2_succ_r. 2: {
  apply rngl_sin_div_2_nonneg.
}
apply IHn. {
  intros H.
  now apply eq_angle_div_2_0 in H.
}
intros H.
apply eq_rngl_cos_opp_1 in H.
now apply (angle_div_2_not_straight Hc1) in H.
Qed.

Theorem squ_rngl_cos_non_0_div_pow_2_bound :
  rngl_characteristic T ≠ 1 →
  ∀ n θ,
  θ ≠ 0%A
  → (squ_rngl_cos_div_pow_2 θ n < 1)%L.
Proof.
destruct_ac.
intros Hc1.
intros * Htz.
induction n; cbn. {
  apply (rngl_le_neq Hto).
  split; [ apply rngl_cos_bound | ].
  intros H.
  now apply eq_rngl_cos_1 in H.
}
apply (rngl_lt_div_l Hop Hiv Hor).
apply (rngl_0_lt_2 Hos Hc1 Hor).
rewrite rngl_mul_1_l.
now apply (rngl_add_lt_mono_l Hos Hor).
Qed.

Theorem squ_rngl_cos_div_pow_2_incr :
  rngl_characteristic T ≠ 1 →
  ∀ n θ,
  θ ≠ 0%A
  → (squ_rngl_cos_div_pow_2 θ n < squ_rngl_cos_div_pow_2 θ (S n))%L.
Proof.
destruct_ac.
intros Hc1.
intros * Htz; cbn.
remember (squ_rngl_cos_div_pow_2 θ n) as a eqn:Ha.
apply (rngl_lt_div_r Hop Hiv Hor).
apply (rngl_0_lt_2 Hos Hc1 Hor).
rewrite (rngl_mul_comm Hic).
rewrite rngl_mul_2_l.
apply (rngl_add_lt_mono_r Hos Hto).
subst a.
now apply (squ_rngl_cos_non_0_div_pow_2_bound Hc1).
Qed.

Theorem angle_mul_0_l : ∀ θ, (0 * θ = 0)%A.
Proof. easy. Qed.

Theorem rngl_cos_div_2 :
  ∀ θ,
  rngl_cos (θ /₂) =
  ((if (0 ≤? rngl_sin θ)%L then 1%L else (-1)%L) *
   √((1 + rngl_cos θ) / 2))%L.
Proof. easy. Qed.

Theorem rngl_sin_div_2 :
  ∀ θ, rngl_sin (θ /₂) = √((1 - rngl_cos θ) / 2)%L.
Proof. easy. Qed.

Theorem sequence_false_min :
  ∀ n u,
  u 0 = false
  → u n = true
  → ∃ i, u i = false ∧ u (S i) = true.
Proof.
intros * Huz Hun.
revert u Huz Hun.
induction n; intros; [ now rewrite Huz in Hun | ].
rename Hun into Husn.
remember (u n) as un eqn:Hun.
symmetry in Hun.
destruct un; [ | now exists n ].
now apply IHn.
Qed.

Theorem angle_all_add_not_overflow :
  ∀ n θ,
  (∀ m, m < n → angle_add_overflow θ (m * θ) = false)
  ↔ angle_mul_nat_overflow n θ = false.
Proof.
destruct_ac.
intros.
split; intros Ha. {
  induction n; [ easy | ].
  rewrite angle_mul_nat_overflow_succ_l_false.
  split; [ | now apply Ha ].
  apply IHn.
  intros m Hm.
  apply Ha.
  now apply Nat.lt_lt_succ_r.
} {
  intros m Hm.
  induction n; [ easy | ].
  rewrite angle_mul_nat_overflow_succ_l_false in Ha.
  destruct Ha as (Ha1, Ha2).
  destruct (Nat.eq_dec m n) as [Hmen| Hmen]; [ now subst m | ].
  apply IHn; [ easy | ].
  flia Hm Hmen.
}
Qed.

Theorem rngl_cos_div_2_nonneg :
  ∀ θ,
  (0 ≤ rngl_sin θ)%L
  → (0 ≤ rngl_cos (θ /₂))%L.
Proof.
destruct_ac.
intros * Hzs.
cbn.
apply rngl_leb_le in Hzs.
rewrite Hzs.
rewrite rngl_mul_1_l.
apply rl_sqrt_nonneg.
apply rngl_1_add_cos_div_2_nonneg.
Qed.

Theorem rngl_cos_div_pow_2_decr :
  ∀ n θ1 θ2,
  (θ2 ≤ θ1 ≤ angle_straight)%A
  → (rngl_cos_div_pow_2 θ1 n ≤ rngl_cos_div_pow_2 θ2 n)%L.
Proof.
destruct_ac.
intros * H21.
revert θ1 θ2 H21.
induction n; intros; [ now apply rngl_cos_decr | ].
rewrite rngl_cos_div_pow_2_succ_r. 2: {
  destruct H21 as (_, H1).
  progress unfold angle_leb in H1.
  cbn in H1.
  rewrite (rngl_leb_refl Hor) in H1.
  remember (0 ≤? rngl_sin θ1)%L as zs eqn:Hzs.
  symmetry in Hzs.
  destruct zs; [ | easy ].
  now apply rngl_leb_le in Hzs.
}
rewrite rngl_cos_div_pow_2_succ_r. 2: {
  assert (H2 : (θ2 ≤ angle_straight)%A) by now apply (angle_le_trans _ θ1).
  progress unfold angle_leb in H2.
  cbn in H2.
  rewrite (rngl_leb_refl Hor) in H2.
  remember (0 ≤? rngl_sin θ2)%L as zs eqn:Hzs.
  symmetry in Hzs.
  destruct zs; [ | easy ].
  now apply rngl_leb_le in Hzs.
}
apply IHn.
split; [ | apply angle_div_2_le_straight ].
now apply angle_div_2_le_compat.
Qed.

Definition two_straight_div_2_pow i :=
  match i with
  | 0 => 0%A
  | S i' => (angle_straight /₂^i')%A
  end.

Theorem angle_mul_succ_l : ∀ n θ, (S n * θ = θ + n * θ)%A.
Proof. easy. Qed.

Theorem eq_angle_mul_0 :
  ∀ n θ,
  (n * θ)%A = 0%A
  ↔ n = 0 ∨ rngl_cos (n * θ) = 1%L ∧ rngl_sin (n * θ) = 0%L.
Proof.
intros.
split; intros Hnt. {
  induction n; [ now left | right ].
  cbn in Hnt.
  progress unfold angle_add in Hnt.
  injection Hnt; clear Hnt; intros Hs Hc.
  rewrite <- rngl_cos_add in Hc.
  rewrite <- rngl_sin_add in Hs.
  rewrite <- angle_mul_succ_l in Hs, Hc.
  easy.
}
destruct Hnt as [Hnt| Hnt]. {
  subst n.
  apply angle_mul_0_l.
}
destruct Hnt as (Hc, Hs).
induction n; [ easy | cbn ].
progress unfold angle_add.
apply eq_angle_eq; cbn.
apply pair_equal_spec.
split; [ now rewrite <- rngl_cos_add | ].
now rewrite <- rngl_sin_add.
Qed.

Fixpoint rngl_cos_mul n θ :=
  match n with
  | 0 => 1%L
  | S n' =>
      (rngl_cos θ * rngl_cos_mul n' θ - rngl_sin θ * rngl_sin_mul n' θ)%L
  end
with rngl_sin_mul n θ :=
  match n with
  | 0 => 0%L
  | S n' =>
      (rngl_sin θ * rngl_cos_mul n' θ + rngl_cos θ * rngl_sin_mul n' θ)%L
  end.

Theorem rngl_cos_mul_sin_mul :
  ∀ n θ,
  rngl_cos (n * θ) = rngl_cos_mul n θ ∧
  rngl_sin (n * θ) = rngl_sin_mul n θ.
Proof.
intros.
induction n; intros; [ easy | cbn ].
destruct IHn as (Hc, Hs).
now rewrite Hc, Hs.
Qed.

Theorem rngl_cos_cos_mul :
  ∀ n θ, rngl_cos (n * θ) = rngl_cos_mul n θ.
Proof.
intros.
apply rngl_cos_mul_sin_mul.
Qed.

Theorem rngl_sin_sin_mul :
  ∀ n θ, rngl_sin (n * θ) = rngl_sin_mul n θ.
Proof.
intros.
apply rngl_cos_mul_sin_mul.
Qed.

Theorem rngl_2_x2_sub_1_le_x :
  rngl_has_opp T = true →
  rngl_has_inv_or_pdiv T = true →
  rngl_is_ordered T = true →
  ∀ x, (0 ≤ x ≤ 1)%L → (2 * x² - 1 ≤ x)%L.
Proof.
intros Hop Hiq Hor.
specialize (rngl_has_opp_has_opp_or_psub Hop) as Hos.
intros * Hx.
apply (rngl_le_sub_le_add_l Hop Hor).
apply (rngl_le_sub_le_add_r Hop Hor).
progress unfold rngl_squ.
rewrite rngl_mul_assoc.
rewrite (rngl_sub_mul_l_diag_r Hop).
destruct (rngl_leb_dec 0 (2 * x - 1)%L) as [Hz2c| H2cz]. {
  apply rngl_leb_le in Hz2c.
  rewrite <- (rngl_mul_1_r 1%L) at 4.
  apply (rngl_mul_le_compat_nonneg Hor); [ | easy ].
  split; [ easy | ].
  apply (rngl_le_sub_le_add_r Hop Hor).
  rewrite <- (rngl_mul_1_r 2%L) at 2.
  apply (rngl_mul_le_mono_nonneg_l Hop Hto); [ | easy ].
  apply (rngl_0_le_2 Hos Hor).
}
apply rngl_leb_nle in H2cz.
apply (rngl_nle_gt_iff Hto) in H2cz.
apply (rngl_le_trans Hor _ 0)%L. 2: {
  apply (rngl_0_le_1 Hos Hor).
}
apply (rngl_lt_le_incl Hor) in H2cz.
now apply (rngl_mul_nonpos_nonneg Hop Hor).
Qed.

End a.<|MERGE_RESOLUTION|>--- conflicted
+++ resolved
@@ -953,13 +953,8 @@
     apply (rngl_le_0_add Hos Hto);
     apply (rngl_squ_nonneg Hos Hto).
   }
-<<<<<<< HEAD
   apply (rngl_le_add_r Hor).
   apply (rngl_squ_nonneg Hos Hto).
-=======
-  apply (rngl_le_add_r Hos Hor).
-  apply (rngl_squ_nonneg Hos Hor).
->>>>>>> 177be243
 }
 f_equal; [ now destruct (0 ≤? zi)%L | ].
 assert (Hri : ((zr / ρ)² + (zi / ρ)² = 1)%L). {
@@ -990,13 +985,8 @@
     apply (rngl_le_0_add Hos Hto);
     apply (rngl_squ_nonneg Hos Hto).
   }
-<<<<<<< HEAD
   apply (rngl_le_add_r Hor).
   apply (rngl_squ_nonneg Hos Hto).
-=======
-  apply (rngl_le_add_r Hos Hor).
-  apply (rngl_squ_nonneg Hos Hor).
->>>>>>> 177be243
 }
 remember (0 ≤? zi)%L as zzi eqn:Hzzi; symmetry in Hzzi.
 destruct zzi. {
