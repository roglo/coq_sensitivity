--- conflicted
+++ resolved
@@ -103,13 +103,8 @@
 assert (H : (1 ≤ c²)%L). {
   apply (rngl_sub_move_r Hop) in Hcs.
   rewrite Hcs.
-<<<<<<< HEAD
   apply (rngl_le_add_r Hor).
   apply (rngl_squ_nonneg Hos Hto).
-=======
-  apply (rngl_le_add_r Hos Hor).
-  apply (rngl_squ_nonneg Hos Hor).
->>>>>>> 177be243
 }
 replace 1%L with 1²%L in H by apply rngl_mul_1_l.
 rewrite <- (rngl_squ_abs Hop c) in H.
@@ -284,13 +279,8 @@
   apply (rngl_nle_gt_iff Hto) in Hzy'.
   clear - Hzx' Hyx Hzy Hzy' Hxy' hc Hor Hop Hos Hiq.
   apply (rngl_le_trans Hor _ (y * x' + y * y')). 2: {
-<<<<<<< HEAD
     apply (rngl_add_le_mono_r Hor).
     now apply (rngl_mul_le_mono_nonneg_r Hop Hto).
-=======
-    apply (rngl_add_le_mono_r Hos Hor).
-    now apply (rngl_mul_le_mono_nonneg_r Hop Hor).
->>>>>>> 177be243
   }
   rewrite <- rngl_mul_add_distr_l.
   apply (rngl_mul_nonneg_nonneg Hos Hor); [ easy | ].
@@ -312,13 +302,8 @@
   apply rngl_leb_le in Hzy'.
   apply (rngl_nle_gt_iff Hto) in Hzy.
   apply (rngl_le_trans Hor _ (x * y' + y * y')). 2: {
-<<<<<<< HEAD
     apply (rngl_add_le_mono_r Hor).
     now apply (rngl_mul_le_mono_nonneg_l Hop Hto).
-=======
-    apply (rngl_add_le_mono_r Hos Hor).
-    now apply (rngl_mul_le_mono_nonneg_l Hop Hor).
->>>>>>> 177be243
   }
   rewrite <- rngl_mul_add_distr_r.
   apply (rngl_mul_nonneg_nonneg Hos Hor); [ | easy ].
@@ -1555,13 +1540,8 @@
 apply (eq_rl_sqrt_0 Hos) in H12. 2: {
   apply (rngl_add_squ_nonneg Hos Hor).
 }
-<<<<<<< HEAD
 apply (rngl_eq_add_0 Hor) in H12; cycle 1. {
   apply (rngl_squ_nonneg Hos Hto).
-=======
-apply (rngl_eq_add_0 Hos Hor) in H12; cycle 1. {
-  apply (rngl_squ_nonneg Hos Hor).
->>>>>>> 177be243
 } {
   apply (rngl_squ_nonneg Hos Hto).
 }
@@ -1628,15 +1608,9 @@
 destruct_hc; intros.
 progress unfold hangle_taxi_dist.
 split; intros H12. {
-<<<<<<< HEAD
   apply (rngl_eq_add_0 Hor) in H12; cycle 1.
   apply (rngl_abs_nonneg Hop Hto).
   apply (rngl_abs_nonneg Hop Hto).
-=======
-  apply (rngl_eq_add_0 Hos Hor) in H12; cycle 1.
-  apply (rngl_abs_nonneg Hop Hor).
-  apply (rngl_abs_nonneg Hop Hor).
->>>>>>> 177be243
   destruct H12 as (Hcc, Hss).
   apply (eq_rngl_abs_0 Hop) in Hcc, Hss.
   apply -> (rngl_sub_move_0_r Hop) in Hcc.
