(* matrices *)

Set Nested Proofs Allowed.
Set Implicit Arguments.

Require Import Utf8 Arith Bool.
Import List List.ListNotations.
Require Import Init.Nat.

Require Import Misc.
Require Import RingLike RLsummation.

(* matrices *)

Record matrix (m n : nat) T := mk_mat
  { mat_el : nat → nat → T }.

(* function extensionality required for matrices *)
Axiom matrix_eq : ∀ m n T (MA MB : matrix m n T),
  (∀ i j, i < m → j < n → mat_el MA i j = mat_el MB i j)
  → MA = MB.

Theorem matrix_neq : ∀ m n T (MA MB : matrix m n T),
  ¬ (∀ i j, i < m → j < n → mat_el MA i j = mat_el MB i j)
  → MA ≠ MB.
Proof.
intros * Hab.
intros H.
subst MB.
now apply Hab.
Qed.

Definition list_list_nrows T (ll : list (list T)) :=
  length ll.

Definition list_list_ncols T (ll : list (list T)) :=
  length (hd [] ll).

Definition list_list_of_mat m n T (M : matrix m n T) : list (list T) :=
  map (λ i, map (mat_el M i) (seq 0 m)) (seq 0 n).

Definition list_list_el T d (ll : list (list T)) i j : T :=
  nth j (nth i ll []) d.

Definition mat_of_list_list T d (ll : list (list T)) :
  matrix (list_list_nrows ll) (list_list_ncols ll) T :=
  mk_mat (list_list_nrows ll) (list_list_ncols ll) (list_list_el d ll).

(*
Compute (let (i, j) := (2, 0) in list_list_el 42 [[1; 2; 3; 4]; [5; 6; 7; 8]; [9; 10; 11; 12]] i j).
Compute (let (i, j) := (7, 0) in list_list_el 42 [[1; 2; 3; 4]; [5; 6; 7; 8]; [9; 10; 11; 12]] i j).
Compute (let (i, j) := (1, 3) in list_list_el 42 [[1; 2; 3; 4]; [5; 6; 7; 8]; [9; 10; 11; 12]] i j).
Compute (list_list_of_mat (mat_of_list_list 0 [[1; 2; 3; 4]; [5; 6; 7; 8]; [9; 10; 11; 12]])).
*)

Fixpoint concat_list_in_list {T} (ll1 ll2 : list (list T)) :=
  match ll1 with
  | [] => ll2
  | l1 :: ll1' =>
       match ll2 with
       | [] => ll1
       | l2 :: ll2' => app l1 l2 :: concat_list_in_list ll1' ll2'
       end
  end.

Definition concat_list_list_list {T} (lll : list (list (list T))) :=
  fold_left concat_list_in_list lll [].

Section a.

Context {T : Type}.
Context (ro : ring_like_op T).
Context {rp : ring_like_prop T}.

(* addition *)

Definition mat_add {ro : ring_like_op T} {m n} (MA MB : matrix m n T) :
  matrix m n T :=
  {| mat_el i j := (mat_el MA i j + mat_el MB i j)%F |}.

(* multiplication *)

Definition mat_mul {ro : ring_like_op T} {m n p}
    (MA : matrix m n T) (MB : matrix n p T) : matrix m p T :=
  {| mat_el i k := (Σ (j = 0, n - 1), mat_el MA i j * mat_el MB j k)%F |}.

(* opposite *)

Definition mat_opp {m n} (M : matrix m n T) : matrix m n T :=
  {| mat_el i j := (- mat_el M i j)%F |}.

(* subtraction *)

Definition mat_sub {m n} (MA MB : matrix m n T) :=
  mat_add MA (mat_opp MB).

(* vector *)

Record vector (n : nat) T := mk_vect
  { vect_el : nat → T }.

(* function extensionality required for vectors *)
Axiom vector_eq : ∀ n T (VA VB : vector n T),
  (∀ i, i < n → vect_el VA i = vect_el VB i)
  → VA = VB.

Definition vect_of_list {T} d (l : list T) :=
  mk_vect (length l) (λ i, nth i l d).
Definition list_of_vect {n T} (v : vector n T) :=
  map (vect_el v) (seq 0 n).

Definition vect_zero n := mk_vect n (λ _, 0%F).

(* addition, subtraction of vector *)

Definition vect_add {n} (U V : vector n T) :=
  mk_vect n (λ i, (vect_el U i + vect_el V i)%F).
Definition vect_opp {n} (V : vector n T) :=
  mk_vect n (λ i, (- vect_el V i)%F).

Definition vect_sub {n} (U V : vector n T) := vect_add U (vect_opp V).

(* vector from a matrix column *)

Definition vect_of_mat_col {m n} (M : matrix m n T) j :=
  mk_vect m (λ i, mat_el M i j).

(* concatenation of a matrix and a vector *)

Definition mat_vect_concat {m n} (M : matrix m n T) (V : vector m T) :
  matrix m (n + 1) T :=
  mk_mat m (n + 1)
    (λ i j, if Nat.eq_dec j n then vect_el V i else mat_el M i j).

(* multiplication of a matrix by a vector *)

Definition mat_mul_vect_r {m n} (M : matrix m n T) (V : vector n T) :=
  mk_vect m (λ i, (Σ (j = 0, n - 1), mat_el M i j * vect_el V j)%F).

(* multiplication of a vector by a scalar *)

Definition vect_mul_scal_l s {n} (V : vector n T) :=
  mk_vect n (λ i, s * vect_el V i)%F.

(* dot product *)

Definition vect_dot_product {n} (U V : vector n T) :=
  (Σ (i = 0, n - 1), vect_el U i * vect_el V i)%F.

(* multiplication of a matrix by a scalar *)

Definition mat_mul_scal_l {m n} s (M : matrix m n T) :=
  mk_mat m n (λ i j, s * mat_el M i j)%F.

(* matrix without row i and column j *)

Definition subm {m n} (M : matrix m n T) i j :=
  mk_mat (m - 1) (n - 1)
    (λ k l,
       if lt_dec k i then
         if lt_dec l j then mat_el M k l
         else mat_el M k (l + 1)
       else
         if lt_dec l j then mat_el M (k + 1) l
         else mat_el M (k + 1) (l + 1)).

(* matrix whose k-th column is replaced by a vector *)

Definition mat_repl_vect {m n} k (M : matrix m n T) (V : vector m T) :=
  mk_mat m n (λ i j, if Nat.eq_dec j k then vect_el V i else mat_el M i j).

(* (-1) ^ n *)

Definition minus_one_pow n :=
  match n mod 2 with
  | 0 => 1%F
  | _ => (- 1%F)%F
  end.

(* determinant *)

Fixpoint det_loop {n} (M : matrix n n T) i :=
  match i with
  | 0 => 1%F
  | S i' =>
      (Σ (j = 0, i'),
       minus_one_pow j * mat_el M 0 j * det_loop (subm M 0 j) i')%F
  end.

Definition determinant {n} (M : matrix n n T) := det_loop M n.

(* *)

Declare Scope V_scope.
Delimit Scope V_scope with V.

Arguments vect_el {n}%nat {T} v%V.

Notation "U + V" := (vect_add U V) : V_scope.
Notation "μ × V" := (vect_mul_scal_l μ V) (at level 40) : V_scope.

(* the following versions of computing the determinant should
   (to be proven) be equivalent; perhaps could help for proving
   Cramer's rule of resolving equations *)

Definition det_from_row {n} (M : matrix n n T) i :=
  (minus_one_pow i *
   Σ (j = 0, n - 1),
     minus_one_pow j * mat_el M i j * determinant (subm M i j))%F.

Definition det_from_col {n} (M : matrix n n T) j :=
  (minus_one_pow j *
   Σ (i = 0, n - 1),
     minus_one_pow i * mat_el M i j * determinant (subm M i j))%F.

(* *)

(* to be updated to new definition matrix m n T  if I need them ...

Definition mat_mul_row_by_scal k M s :=
  mk_mat
    (λ i j,
     if Nat.eq_dec i k then (s * mat_el M i j)%F else mat_el M i j)
    (mat_nrows M) (mat_ncols M).

Definition mat_swap_rows (M : matrix T) i1 i2 :=
  mk_mat
    (λ i j,
     if Nat.eq_dec i i1 then mat_el M i2 j
     else if Nat.eq_dec i i2 then mat_el M i1 j
     else mat_el M i j) (mat_nrows M) (mat_ncols M).

Definition mat_add_row_mul_scal_row M i1 v i2 :=
  mk_mat
    (λ i j,
     if Nat.eq_dec i i1 then (mat_el M i1 j + v * mat_el M i2 j)%F
     else mat_el M i j)
   (mat_nrows M) (mat_nrows M).

(* If the i-th row (column) in A is a sum of the i-th row (column) of
   a matrix B and the i-th row (column) of a matrix C and all other
   rows in B and C are equal to the corresponding rows in A (that is B
   and C differ from A by one row only), then det(A)=det(B)+det(C). *)
(* https://math.vanderbilt.edu/sapirmv/msapir/proofdet1.html *)

(* Well, since my definition of the discriminant only covers the
   row 0, we can prove that only when i=0; this will able us to
   prove the next theorem, swapping rows by going via row 0 *)

Theorem det_sum_row_row : ∀ A B C n,
  n ≠ 0
  → mat_nrows A = n
  → mat_nrows B = n
  → mat_nrows C = n
  → mat_ncols A = n
  → mat_ncols B = n
  → mat_ncols C = n
  → (∀ j, mat_el A 0 j = (mat_el B 0 j + mat_el C 0 j)%F)
  → (∀ i j, i ≠ 0 → mat_el B i j = mat_el A i j)
  → (∀ i j, i ≠ 0 → mat_el C i j = mat_el A i j)
  → determinant A = (determinant B + determinant C)%F.
Proof.
intros * Hnz Hra Hrb Hrc Hca Hcb Hcc Hbc Hb Hc.
unfold determinant.
rewrite Hca, Hcb, Hcc.
destruct n; [ easy | clear Hnz ].
cbn - [ iter_seq ].
assert (Hab : ∀ j, subm A 0 j = subm B 0 j). {
  intros.
  apply matrix_eq; cbn; [ now rewrite Hra, Hrb | now rewrite Hca, Hcb | ].
  intros i j' Hi Hj'.
  destruct (lt_dec j' j); symmetry; apply Hb; flia.
}
assert (Hac : ∀ j, subm A 0 j = subm C 0 j). {
  intros.
  apply matrix_eq; cbn; [ now rewrite Hra, Hrc | now rewrite Hca, Hcc | ].
  intros i j' Hi Hj'.
  destruct (lt_dec j' j); symmetry; apply Hc; flia.
}
erewrite rngl_summation_eq_compat. 2: {
  intros j Hj.
  rewrite Hbc.
  rewrite rngl_mul_add_distr_l.
  rewrite rngl_mul_add_distr_r.
  rewrite Hab at 1.
  rewrite Hac at 1.
  easy.
}
cbn - [ iter_seq ].
now apply rngl_summation_add_distr.
Qed.
*)

(* null matrix of dimension m × n *)

Definition mZ m n : matrix m n T :=
  mk_mat m n (λ i j, 0%F).

(* identity square matrix of dimension n *)

Definition mI n : matrix n n T :=
  mk_mat n n (λ i j, if Nat.eq_dec i j then 1%F else 0%F).

End a.

Section a.

Context {T : Type}.
Context (ro : ring_like_op T).
Context {rp : ring_like_prop T}.

Declare Scope M_scope.
Delimit Scope M_scope with M.

Arguments det_loop {T ro} {n}%nat M%M i%nat.
Arguments mat_mul_scal_l {T ro m n} s%F M%M.
Arguments mat_opp {T}%type {ro} {m n}%nat.
Arguments mat_sub {T ro m n} MA%M MB%M.
Arguments mI {T ro} n%nat.
Arguments mZ {T ro} (m n)%nat.
Arguments minus_one_pow {T ro}.
Arguments determinant {T ro n} M%M.
Arguments subm {T m n} M%M i%nat j%nat.
Arguments vect_zero {T ro} n%nat.

Notation "A + B" := (mat_add A B) : M_scope.
Notation "A - B" := (mat_sub A B) : M_scope.
Notation "A * B" := (mat_mul A B) : M_scope.
Notation "μ × A" := (mat_mul_scal_l μ A) (at level 40) : M_scope.
Notation "- A" := (mat_opp A) : M_scope.

Declare Scope V_scope.
Delimit Scope V_scope with V.

Arguments mat_mul_vect_r {T ro m n} M%M V%V.
Arguments vect_mul_scal_l {T ro} s%F {n}%nat V%V.
Arguments vect_dot_product {T}%type {ro n} (U V)%V.
Arguments vect_el {n}%nat {T}%type v%V.

Notation "A • V" := (mat_mul_vect_r A V) (at level 40) : V_scope.
Notation "μ × A" := (mat_mul_scal_l μ A) (at level 40) : M_scope.
Notation "μ × V" := (vect_mul_scal_l μ V) (at level 40) : V_scope.
Notation "U · V" := (vect_dot_product U V) (at level 40) : V_scope.

Theorem fold_mat_sub : ∀ m n (MA MB : matrix m n T), (MA + - MB = MA - MB)%M.
Proof. easy. Qed.

(* commutativity of addition *)

Theorem mat_add_comm : ∀ {m n} (MA MB : matrix m n T), (MA + MB = MB + MA)%M.
Proof.
intros.
apply matrix_eq.
intros * Hi Hj.
apply rngl_add_comm.
Qed.

(* associativity of addition *)

Theorem mat_add_add_swap : ∀ {m n} (MA MB MC : matrix m n T),
  (MA + MB + MC = MA + MC + MB)%M.
Proof.
intros.
apply matrix_eq.
intros i j Hi Hj.
apply rngl_add_add_swap.
Qed.

Theorem mat_add_assoc : ∀ {m n} (MA MB MC : matrix m n T),
  (MA + (MB + MC) = (MA + MB) + MC)%M.
Proof.
intros.
apply matrix_eq.
intros i j Hi Hj.
apply rngl_add_assoc.
Qed.

(* addition to zero *)

Theorem mat_add_0_l : ∀ {m n} (M : matrix m n T), (mZ m n + M)%M = M.
Proof.
intros.
apply matrix_eq.
intros * Hi Hj.
apply rngl_add_0_l.
Qed.

(* addition left and right with opposite *)

Theorem mat_add_opp_l {m n} :
  rngl_has_opp = true →
  ∀ (M : matrix m n T), (- M + M = mZ m n)%M.
Proof.
intros Hro *.
apply matrix_eq; cbn.
intros * Hi Hj.
now apply rngl_add_opp_l.
Qed.

Theorem mat_add_opp_r {m n} :
  rngl_has_opp = true →
  ∀ (M : matrix m n T), (M - M = mZ m n)%M.
Proof.
intros Hro *.
apply matrix_eq; cbn.
intros * Hi Hj.
specialize rngl_add_opp_r as H.
unfold rngl_sub in H.
rewrite Hro in H.
apply H.
Qed.

(* multiplication left and right with identity *)

Theorem mat_mul_1_l : ∀ {n} (M : matrix n n T), (mI n * M)%M = M.
Proof.
intros.
apply matrix_eq.
cbn - [ iter_seq ].
intros * Hi Hj.
rewrite (rngl_summation_split _ i); [ | flia Hi ].
rewrite rngl_summation_split_last; [ | flia ].
destruct (Nat.eq_dec i i) as [H| H]; [ clear H | easy ].
rewrite rngl_mul_1_l.
rewrite all_0_rngl_summation_0; [ | easy | ]. 2: {
  intros k Hk.
  destruct (Nat.eq_dec i (k - 1)) as [H| H]; [ flia H Hk | ].
  now apply rngl_mul_0_l.
}
rewrite all_0_rngl_summation_0; [ | easy | ]. 2: {
  intros k Hk.
  destruct (Nat.eq_dec i k) as [H| H]; [ flia H Hk | ].
  now apply rngl_mul_0_l.
}
now rewrite rngl_add_0_l, rngl_add_0_r.
Qed.

Theorem mat_mul_1_r : ∀ {n} (M : matrix n n T), (M * mI n)%M = M.
Proof.
intros.
apply matrix_eq.
cbn - [ iter_seq ].
intros * Hi Hj.
rewrite (rngl_summation_split _ j); [ | flia Hj ].
rewrite rngl_summation_split_last; [ | flia ].
destruct (Nat.eq_dec j j) as [H| H]; [ clear H | easy ].
rewrite rngl_mul_1_r.
rewrite all_0_rngl_summation_0; [ | easy | ]. 2: {
  intros k Hk.
  destruct (Nat.eq_dec (k - 1) j) as [H| H]; [ flia H Hk | ].
  now apply rngl_mul_0_r.
}
rewrite all_0_rngl_summation_0; [ | easy | ]. 2: {
  intros k Hk.
  destruct (Nat.eq_dec k j) as [H| H]; [ flia H Hk | ].
  now apply rngl_mul_0_r.
}
now rewrite rngl_add_0_l, rngl_add_0_r.
Qed.

Theorem vect_mul_1_l : ∀ {n} (V : vector n T), (mI n • V)%V = V.
Proof.
intros.
apply vector_eq.
cbn - [ iter_seq ].
intros * Hi.
rewrite (rngl_summation_split _ i); [ | flia Hi ].
rewrite rngl_summation_split_last; [ | flia ].
destruct (Nat.eq_dec i i) as [H| H]; [ clear H | easy ].
rewrite rngl_mul_1_l.
rewrite all_0_rngl_summation_0; [ | easy | ]. 2: {
  intros k Hk.
  destruct (Nat.eq_dec i (k - 1)) as [H| H]; [ flia H Hk | ].
  now apply rngl_mul_0_l.
}
rewrite all_0_rngl_summation_0; [ | easy | ]. 2: {
  intros k Hk.
  destruct (Nat.eq_dec i k) as [H| H]; [ flia H Hk | ].
  now apply rngl_mul_0_l.
}
now rewrite rngl_add_0_l, rngl_add_0_r.
Qed.

(* associativity of multiplication *)

Theorem mat_mul_assoc {m n p q} :
  ∀ (MA : matrix m n T) (MB : matrix n p T) (MC : matrix p q T),
  (MA * (MB * MC))%M = ((MA * MB) * MC)%M.
Proof.
intros.
apply matrix_eq.
intros i j Hi Hj.
cbn - [ iter_seq ].
cbn in Hi, Hj.
erewrite rngl_summation_eq_compat. 2: {
  intros k Hk.
  now apply rngl_mul_summation_distr_l.
}
cbn - [ iter_seq ].
rewrite rngl_summation_summation_exch'; [ | easy ].
apply rngl_summation_eq_compat.
intros k Hk.
erewrite rngl_summation_eq_compat. 2: {
  intros l Hl.
  now rewrite rngl_mul_assoc.
}
cbn - [ iter_seq ].
symmetry.
now apply rngl_mul_summation_distr_r.
Qed.

(* left distributivity of multiplication over addition *)

Theorem mat_mul_add_distr_l {m n p} :
  ∀ (MA : matrix m n T) (MB : matrix n p T) (MC : matrix n p T),
  (MA * (MB + MC) = MA * MB + MA * MC)%M.
Proof.
intros.
apply matrix_eq.
intros i j Hi Hj.
cbn - [ iter_seq ].
cbn in Hi, Hj.
erewrite rngl_summation_eq_compat. 2: {
  intros k Hk.
  apply rngl_mul_add_distr_l.
}
cbn - [ iter_seq ].
now apply rngl_summation_add_distr.
Qed.

(* right distributivity of multiplication over addition *)

Theorem mat_mul_add_distr_r {m n p} :
  ∀ (MA : matrix m n T) (MB : matrix m n T) (MC : matrix n p T),
  ((MA + MB) * MC = MA * MC + MB * MC)%M.
Proof.
intros.
apply matrix_eq.
intros i j Hi Hj.
cbn - [ iter_seq ].
cbn in Hi, Hj.
erewrite rngl_summation_eq_compat. 2: {
  intros k Hk.
  apply rngl_mul_add_distr_r.
}
cbn - [ iter_seq ].
now rewrite rngl_summation_add_distr.
Qed.

(* left distributivity of multiplication by scalar over addition *)

Theorem mat_mul_scal_l_add_distr_r {m n} : ∀ a b (M : matrix m n T),
  ((a + b)%F × M)%M = (a × M + b × M)%M.
Proof.
intros.
apply matrix_eq.
intros * Hi Hj; cbn.
apply rngl_mul_add_distr_r.
Qed.

(* associativity of multiplication by scalar *)

Theorem mat_mul_scal_l_mul_assoc {m n} : ∀ a b (M : matrix m n T),
  (a × (b × M))%M = ((a * b)%F × M)%M.
Proof.
intros.
apply matrix_eq.
intros * Hi Hj; cbn.
apply rngl_mul_assoc.
Qed.

Theorem vect_mul_scal_l_mul_assoc {n} : ∀ a b (V : vector n T),
  (a × (b × V))%V = ((a * b)%F × V)%V.
Proof.
intros.
apply vector_eq.
intros * Hi; cbn.
apply rngl_mul_assoc.
Qed.

Theorem vect_mul_scal_reg_r :
  rngl_has_dec_eq = true →
  rngl_has_inv = true ∨ rngl_has_no_inv_but_div = true →
  ∀ {n} (V : vector n T) a b,
  V ≠ vect_zero n
  → (a × V = b × V)%V
  → a = b.
Proof.
intros Hde Hii * Hvz Hab.
assert (Hiv : ∀ i, vect_el (a × V)%V i = vect_el (b × V)%V i). {
  intros i.
  now rewrite Hab.
}
unfold vect_mul_scal_l in Hiv.
cbn in Hiv.
assert (Hn : ¬ ∀ i, i < n → vect_el V i = 0%F). {
  intros H; apply Hvz.
  apply vector_eq.
  cbn; intros * Hi.
  now apply H.
}
assert (∃ i, vect_el V i ≠ 0%F). {
  specialize rngl_opt_eq_dec as rngl_eq_dec.
  rewrite Hde in rngl_eq_dec.
  apply (not_forall_in_interv_imp_exist (a:=0) (b:=n-1));
    cycle 1. {
    flia.
  } {
    intros Hnv.
    apply Hn.
    intros i Hi.
    specialize (Hnv i).
    assert (H : 0 ≤ i ≤ n - 1) by flia Hi.
    specialize (Hnv H).
    now destruct (rngl_eq_dec (vect_el V i) 0%F).
  }
  intros k.
  unfold Decidable.decidable.
  specialize (rngl_eq_dec (vect_el V k) 0%F) as [Hvnz| Hvnz]. {
    now right.
  } {
    now left.
  }
}
move Hiv at bottom.
destruct H as (i, Hi).
specialize (Hiv i).
now apply rngl_mul_reg_r in Hiv.
Qed.

Theorem mat_mul_mul_scal_l :
  rngl_is_comm = true →
  ∀ {m n p} a (MA : matrix m n T) (MB : matrix n p T),
  (MA * (a × MB) = a × (MA * MB))%M.
Proof.
intros Hic *.
specialize rngl_opt_mul_comm as rngl_mul_comm.
rewrite Hic in rngl_mul_comm.
apply matrix_eq.
intros * Hi Hj.
cbn - [ iter_seq ].
rewrite rngl_mul_summation_distr_l.
apply rngl_summation_eq_compat.
intros k Hk.
rewrite rngl_mul_comm.
rewrite <- rngl_mul_assoc.
f_equal.
apply rngl_mul_comm.
Qed.

Theorem mat_mul_scal_add_distr_l : ∀ {m n} a (MA MB : matrix m n T),
  (a × (MA + MB) = (a × MA + a × MB))%M.
Proof.
intros.
apply matrix_eq.
intros * Hi Hj.
apply rngl_mul_add_distr_l.
Qed.

(* associativity with multiplication with vector *)

Theorem mat_vect_mul_assoc_as_sums :
  ∀ {m n p} (A : matrix m n T) (B : matrix n p T) (V : vector p T) i,
  i < m
  → (Σ (j = 0, n - 1),
       mat_el A i j *
       (Σ (k = 0, p - 1), mat_el B j k * vect_el V k))%F =
    (Σ (j = 0, p - 1),
       (Σ (k = 0, n - 1), mat_el A i k * mat_el B k j) *
       vect_el V j)%F.
Proof.
intros * Hi.
erewrite rngl_summation_eq_compat. 2: {
  intros j Hj.
  now rewrite rngl_mul_summation_distr_l.
}
symmetry.
erewrite rngl_summation_eq_compat. 2: {
  intros j Hj.
  now rewrite rngl_mul_summation_distr_r.
}
symmetry.
cbn - [ iter_seq ].
rewrite rngl_summation_summation_exch'; [ | easy ].
apply rngl_summation_eq_compat.
intros j Hj.
apply rngl_summation_eq_compat.
intros k Hk.
apply rngl_mul_assoc.
Qed.

Theorem mat_vect_mul_assoc {m n p} :
  ∀ (A : matrix m n T) (B : matrix n p T) (V : vector p T),
  (A • (B • V) = (A * B) • V)%V.
Proof.
intros.
apply vector_eq.
intros i Hi.
cbn in Hi.
unfold mat_mul_vect_r.
unfold mat_mul.
cbn - [ iter_seq ].
now apply mat_vect_mul_assoc_as_sums.
Qed.

Theorem mat_mul_scal_vect_assoc {m n} :
  ∀ a (MA : matrix m n T) (V : vector n T), (a × (MA • V) = (a × MA) • V)%V.
Proof.
intros.
apply vector_eq.
intros i Hi.
cbn in Hi.
cbn - [ iter_seq ].
rewrite rngl_mul_summation_distr_l.
apply rngl_summation_eq_compat.
intros j Hj.
apply rngl_mul_assoc.
Qed.

Theorem mat_mul_scal_vect_comm :
  rngl_is_comm = true →
  ∀ {m n} a (MA : matrix m n T) V, (a × (MA • V) = MA • (a × V))%V.
Proof.
intros Hic *.
apply vector_eq.
intros i Hi.
cbn in Hi.
cbn - [ iter_seq ].
rewrite rngl_mul_summation_distr_l.
apply rngl_summation_eq_compat.
intros j Hj.
do 2 rewrite rngl_mul_assoc.
f_equal.
specialize rngl_opt_mul_comm as rngl_mul_comm.
rewrite Hic in rngl_mul_comm.
apply rngl_mul_comm.
Qed.

Theorem vect_dot_mul_scal_mul_comm :
  rngl_is_comm = true →
  ∀ {n} (a : T) (U V : vector n T),
  (U · (a × V) = (a * (U · V))%F)%V.
Proof.
intros Hic *.
unfold vect_dot_product.
rewrite rngl_mul_summation_distr_l.
apply rngl_summation_eq_compat.
intros j Hj; cbn.
do 2 rewrite rngl_mul_assoc.
f_equal.
specialize rngl_opt_mul_comm as rngl_mul_comm.
rewrite Hic in rngl_mul_comm.
apply rngl_mul_comm.
Qed.

Theorem vect_scal_mul_dot_mul_comm : ∀ {n} (a : T) (U V : vector n T),
  ((a × U) · V = (a * (U · V))%F)%V.
Proof.
intros.
unfold vect_dot_product.
rewrite rngl_mul_summation_distr_l.
apply rngl_summation_eq_compat.
intros j Hj; cbn.
symmetry; apply rngl_mul_assoc.
Qed.

(* comatrix *)

Definition comatrix {n} (M : matrix n n T) : matrix n n T :=
  {| mat_el i j := (minus_one_pow (i + j) * determinant (subm M i j))%F |}.

(* matrix transpose *)

Definition mat_transp {m n} (M : matrix m n T) : matrix n m T :=
  {| mat_el i j := mat_el M j i |}.

(* combinations of submatrix and other *)

Theorem submatrix_sub {m n} : ∀ (MA MB : matrix m n T) i j,
  subm (MA - MB)%M i j = (subm MA i j - subm MB i j)%M.
Proof.
intros.
apply matrix_eq.
intros k l Hk Hl; cbn.
now destruct (lt_dec k i), (lt_dec l j).
Qed.

Theorem submatrix_mul_scal_l {m n} : ∀ (μ : T) (M : matrix m n T) i j,
  subm (μ × M)%M i j = (μ × subm M i j)%M.
Proof.
intros.
apply matrix_eq.
intros k l Hk Hl; cbn.
now destruct (lt_dec k i), (lt_dec l j).
Qed.

Theorem submatrix_mI : ∀ i r, subm (mI r) i i = mI (r - 1).
Proof.
intros.
apply matrix_eq.
intros k l Hk Hl; cbn.
destruct (lt_dec k i) as [Hki| Hki]. {
  destruct (lt_dec l i) as [Hli| Hli]; [ easy | ].
  apply Nat.nlt_ge in Hli.
  destruct (Nat.eq_dec k (l + 1)) as [Hkl1| Hkl1]. {
    flia Hki Hli Hkl1.
  }
  destruct (Nat.eq_dec k l) as [Hkl| Hkl]; [ | easy ].
  flia Hki Hli Hkl.
} {
  apply Nat.nlt_ge in Hki.
  destruct (lt_dec l i) as [Hli| Hli]. {
    destruct (Nat.eq_dec (k + 1) l) as [Hkl1| Hkl1]. {
      flia Hki Hli Hkl1.
    }
    destruct (Nat.eq_dec k l) as [Hkl| Hkl]; [ | easy ].
    flia Hki Hli Hkl.
  } {
    apply Nat.nlt_ge in Hli.
    destruct (Nat.eq_dec (k + 1) (l + 1)) as [Hkl1| Hkl1]. {
      destruct (Nat.eq_dec k l) as [Hkl| Hkl]; [ easy | ].
      flia Hkl1 Hkl.
    } {
      destruct (Nat.eq_dec k l) as [Hkl| Hkl]; [ | easy ].
      flia Hkl1 Hkl.
    }
  }
}
Qed.

Theorem mat_mul_scal_1_l {m n} : ∀ (M : matrix m n T), (1 × M = M)%M.
Proof.
intros.
apply matrix_eq; cbn.
intros * Hi Hj.
apply rngl_mul_1_l.
Qed.

Definition phony_mat_le n (MA MB : matrix n n T) := True.
Definition phony_mat_div n (MA MB : matrix n n T) := MA.
Definition phony_mat_inv n (M : matrix n n T) := M.

Definition at_least_1 n := S (n - 1).

Canonical Structure mat_ring_like_op n :
  ring_like_op (matrix n n T) :=
  {| rngl_has_opp := true;
     rngl_has_inv := false;
     rngl_has_no_inv_but_div := false;
     rngl_is_ordered := false;
     rngl_zero := mZ n n;
     rngl_one := mI n;
     rngl_add := @mat_add T _ n n;
     rngl_mul := @mat_mul T _ n n n;
     rngl_opp := @mat_opp T _ n n;
     rngl_inv := @phony_mat_inv n;
     rngl_le := @phony_mat_le n;
     rngl_opt_sub := @mat_sub T ro n n;
     rngl_opt_div := @phony_mat_div n |}.

(**)
Existing Instance mat_ring_like_op.
(**)

Context {Hro : @rngl_has_opp T ro = true}.

Theorem mat_opt_add_opp_l : ∀ n,
  if @rngl_has_opp (matrix n n T) _ then
    ∀ a : matrix n n T, (- a + a)%F = 0%F
  else True.
Proof.
intros.
remember rngl_has_opp as x eqn:Hx in |-*; symmetry in Hx.
destruct x; [ | easy ].
intros MA.
now apply mat_add_opp_l.
Qed.

Theorem mat_opt_add_sub : ∀ n,
  if @rngl_has_opp (matrix n n T) _ then True
  else ∀ a b : matrix n n T, (a + b - b)%F = a.
Proof.
intros.
specialize rngl_opt_add_sub as rngl_add_sub.
cbn in rngl_add_sub.
unfold mat_ring_like_op; cbn.
now destruct (@rngl_has_opp T ro).
Qed.

Theorem mat_characteristic_prop : ∀ n,
  match
    match Nat.eq_dec n O return nat with
    | left _ => S O
    | right x => rngl_characteristic
    end return Prop
  with
  | O =>
      forall i : nat,
      not
        (@eq (matrix n n T) (@rngl_of_nat (matrix n n T) (mat_ring_like_op n) (S i))
           (@rngl_zero (matrix n n T) (mat_ring_like_op n)))
  | S _ =>
      @eq (matrix n n T)
        (@rngl_of_nat (matrix n n T) (mat_ring_like_op n)
           match Nat.eq_dec n O return nat with
           | left _ => S O
           | right x => rngl_characteristic
           end) (@rngl_zero (matrix n n T) (mat_ring_like_op n))
  end.
Proof.
intros.
destruct (Nat.eq_dec n 0) as [Hnz| Hnz]. {
  subst n; cbn.
  now apply matrix_eq.
}
remember rngl_characteristic as c eqn:Hc.
symmetry in Hc.
specialize (rngl_characteristic_prop) as Hcp.
rewrite Hc in Hcp.
destruct c. {
  intros.
  apply matrix_neq; cbn.
  intros H.
  destruct n; [ easy | ].
  specialize (H 0 0 (Nat.lt_0_succ _) (Nat.lt_0_succ _)).
  cbn in H.
  replace
    (@mat_el (S n) (S n) T
       (@rngl_of_nat (matrix (S n) (S n) T) (mat_ring_like_op (S n)) i)
       0 0)%F
  with (@rngl_of_nat T ro i) in H. 2: {
    clear H.
    induction i; [ easy | cbn ].
    now rewrite <- IHi.
  }
  now specialize (Hcp i).
}
cbn in Hcp |-*.
apply matrix_eq; cbn.
intros * Hi Hn.
destruct (Nat.eq_dec i j) as [Hij| Hij]. {
  subst j.
  replace
    (@mat_el n n T (@rngl_of_nat (matrix n n T) (mat_ring_like_op n) c) i i)%F
  with (@rngl_of_nat T ro c). 2: {
    clear Hc.
    clear Hcp.
    induction c; [ easy | cbn ].
    destruct (Nat.eq_dec i i) as [H| H]; [ clear H | easy ].
    now rewrite <- IHc.
  }
  easy.
}
rewrite rngl_add_0_l.
clear Hc Hcp.
induction c; [ easy | cbn ].
destruct (Nat.eq_dec i j) as [H| H]; [ easy | clear H ].
now rewrite rngl_add_0_l.
Qed.

Theorem mat_opt_eq_dec : ∀ n,
  if rngl_has_dec_eq then ∀ a b : matrix n n T, {a = b} + {a ≠ b} else True.
Proof.
intros.
specialize rngl_opt_eq_dec as rngl_eq_dec.
remember rngl_has_dec_eq as x eqn:Hde; symmetry in Hde.
destruct x; [ | easy ].
intros MA MB.
destruct MA as (fa).
destruct MB as (fb).
assert (∀ i j, {fa i j = fb i j} + {fa i j ≠ fb i j}). {
  intros.
  apply rngl_eq_dec.
}
induction n; intros; [ now left; apply matrix_eq | ].
destruct IHn as [IHn| IHn]. {
  injection IHn; clear IHn; intros IHn.
  now left; subst fb.
} {
  right.
  intros H1; apply IHn; clear IHn.
  injection H1; clear H1; intros H1.
  now subst fb.
}
Qed.

Theorem mat_1_neq_0 : ∀ n,
  if rngl_has_1_neq_0 && negb (n =? 0) then @mI T ro n ≠ mZ n n else True.
Proof.
intros.
specialize rngl_opt_1_neq_0 as rngl_1_neq_0.
remember (rngl_has_1_neq_0 && negb (n =? 0)) as b eqn:Hb.
symmetry in Hb.
destruct b; [ | easy ].
apply Bool.andb_true_iff in Hb.
destruct Hb as (H10, Hb).
apply Bool.negb_true_iff in Hb.
apply Nat.eqb_neq in Hb.
rewrite H10 in rngl_1_neq_0.
apply matrix_neq.
intros H; cbn in H.
destruct n; [ easy | ].
now specialize (H 0 0 (Nat.lt_0_succ _) (Nat.lt_0_succ _)).
Qed.

Theorem mat_consistent : ∀ n,
<<<<<<< HEAD
  let TM := matrix n n T in
  let rom := mat_ring_like_op n in
  (@rngl_has_opp TM rom = false ∨ @rngl_has_no_opp_but_sub TM rom = false) ∧
=======
  let TM := square_matrix n in
  let rom := squ_mat_ring_like_op n in
>>>>>>> 668c4ed9
  (@rngl_has_inv TM rom = false ∨ @rngl_has_no_inv_but_div TM rom = false).
Proof. now intros; now right. Qed.

Definition mat_ring_like_prop (n : nat) :
  ring_like_prop (matrix n n T) :=
  {| rngl_is_comm := false;
     rngl_has_dec_eq := @rngl_has_dec_eq T ro rp;
     rngl_has_dec_le := false;
     rngl_has_1_neq_0 := (rngl_has_1_neq_0 && negb (Nat.eqb n 0))%bool;
     rngl_is_integral := false;
     rngl_characteristic := if Nat.eq_dec n 0 then 1 else rngl_characteristic;
     rngl_add_comm := mat_add_comm;
     rngl_add_assoc := mat_add_assoc;
     rngl_add_0_l := mat_add_0_l;
     rngl_mul_assoc := mat_mul_assoc;
     rngl_mul_1_l := mat_mul_1_l;
     rngl_mul_add_distr_l := mat_mul_add_distr_l;
     rngl_opt_1_neq_0 := @mat_1_neq_0 n;
     rngl_opt_mul_comm := I;
     rngl_opt_mul_1_r := mat_mul_1_r;
     rngl_opt_mul_add_distr_r := mat_mul_add_distr_r;
     rngl_opt_add_opp_l := @mat_opt_add_opp_l n;
     rngl_opt_add_sub := mat_opt_add_sub n;
     rngl_opt_mul_0_l := I;
     rngl_opt_mul_0_r := I;
     rngl_opt_mul_inv_l := I;
     rngl_opt_mul_inv_r := I;
     rngl_opt_mul_div_l := I;
     rngl_opt_mul_div_r := I;
     rngl_opt_eq_dec := mat_opt_eq_dec n;
     rngl_opt_le_dec := I;
     rngl_opt_integral := I;
     rngl_characteristic_prop := @mat_characteristic_prop n;
     rngl_opt_le_refl := I;
     rngl_opt_le_antisymm := I;
     rngl_opt_le_trans := I;
     rngl_opt_add_le_compat := I;
     rngl_opt_mul_le_compat_nonneg := I;
     rngl_opt_mul_le_compat_nonpos := I;
     rngl_opt_mul_le_compat := I;
     rngl_opt_not_le := I;
     rngl_consistent := mat_consistent n |}.

Theorem vect_opt_eq_dec :
  rngl_has_dec_eq = true →
  ∀ n (U V : vector n T), {U = V} + {U ≠ V}.
Proof.
intros Hed *.
specialize rngl_opt_eq_dec as rngl_eq_dec.
rewrite Hed in rngl_eq_dec.
destruct U as (fu).
destruct V as (fv).
assert (H : ∀ i, {fu i = fv i} + {fu i ≠ fv i}). {
  intros.
  apply rngl_eq_dec.
}
induction n; intros; [ now left; apply vector_eq | ].
destruct IHn as [IHn| IHn]. {
  injection IHn; clear IHn; intros IHn.
  now left; subst fv.
} {
  right.
  intros H1; apply IHn; clear IHn.
  injection H1; clear H1; intros H1.
  now subst fv.
}
Qed.

Theorem mat_vect_mul_0_r : ∀ m n (M : matrix m n T),
  (M • vect_zero _ = vect_zero _)%V.
Proof.
intros.
apply vector_eq.
intros i Hi.
cbn - [ iter_seq ].
rewrite <- rngl_mul_summation_distr_r.
apply rngl_mul_0_r.
Qed.

(* *)

End a.

Module matrix_Notations.

Declare Scope M_scope.
Declare Scope V_scope.
Delimit Scope M_scope with M.
Delimit Scope V_scope with V.

Arguments det_loop {T ro} {n%nat} M%M i%nat.
Arguments determinant {T ro} {n%nat} M%M.
Arguments mat_add_opp_r {T}%type {ro rp} {m n}%nat Hro M%M.
Arguments mat_mul_mul_scal_l {T}%type {ro rp} Hic {m n p}%nat a%F MA%M.
Arguments mat_mul_scal_l {T ro} {m n}%nat s%F M%M.
Arguments mat_mul_vect_r {T ro} {m n}%nat M%M V%V.
Arguments mat_mul_scal_vect_comm {T}%type {ro rp} Hic {m n}%nat a%F MA%M V%V.
Arguments mat_mul_scal_vect_assoc {T}%type {ro rp} {m n}%nat a%F MA%M V%V.
Arguments mat_vect_mul_assoc {T}%type {ro rp} {m n p}%nat (A B)%M V%V.
Arguments mat_mul_1_l {T}%type {ro rp} {n}%nat M%M.
Arguments mat_mul_1_r {T}%type {ro rp} {n}%nat M%M.
Arguments mat_opp {T ro} {m n}%nat M%M.
Arguments mat_sub {T ro} {m n}%nat MA%M MB%M.
Arguments mI {T ro} n%nat.
Arguments mZ {T ro} (m n)%nat.
Arguments minus_one_pow {T ro}.
Arguments subm {T} {m n}%nat M%M i%nat j%nat.
Arguments vect_add {T ro} {n}%nat U%V V%V.
Arguments vect_sub {T ro} {n}%nat U%V V%V.
Arguments vect_opp {T ro} {n}%nat V%V.
Arguments vect_mul_scal_l {T ro} s%F {n}%nat V%V.
Arguments vect_mul_scal_reg_r {T}%type {ro rp} Hde Hii {n}%nat V%V (a b)%F.
Arguments vect_mul_1_l {T}%type {ro rp} {n}%nat V%V.
Arguments vect_zero {T ro} n%nat.
Arguments vect_dot_product {T}%type {ro} {n}%nat (U V)%V.
Arguments vect_dot_mul_scal_mul_comm {T}%type {ro rp} Hic {n}%nat a%F (U V)%V.
Arguments vect_scal_mul_dot_mul_comm {T}%type {ro rp} {n}%nat a%F (U V)%V.
Arguments vect_opt_eq_dec {T}%type {ro rp} _ n%nat U%V V%V.
Arguments vect_el {n}%nat {T}%type v%V c%nat.

Notation "A + B" := (mat_add A B) : M_scope.
Notation "A - B" := (mat_sub A B) : M_scope.
Notation "A * B" := (mat_mul A B) : M_scope.
Notation "μ × A" := (mat_mul_scal_l μ A) (at level 40) : M_scope.
Notation "- A" := (mat_opp A) : M_scope.
Notation "A ⁺" := (mat_transp A) (at level 1, format "A ⁺") : M_scope.

Notation "U + V" := (vect_add U V) : V_scope.
Notation "U - V" := (vect_sub U V) : V_scope.
Notation "μ × V" := (vect_mul_scal_l μ V) (at level 40) : V_scope.
Notation "A • V" := (mat_mul_vect_r A V) (at level 40) : V_scope.
Notation "U · V" := (vect_dot_product U V) (at level 40) : V_scope.
Notation "- V" := (vect_opp V) : V_scope.

End matrix_Notations.<|MERGE_RESOLUTION|>--- conflicted
+++ resolved
@@ -1004,14 +1004,8 @@
 Qed.
 
 Theorem mat_consistent : ∀ n,
-<<<<<<< HEAD
   let TM := matrix n n T in
   let rom := mat_ring_like_op n in
-  (@rngl_has_opp TM rom = false ∨ @rngl_has_no_opp_but_sub TM rom = false) ∧
-=======
-  let TM := square_matrix n in
-  let rom := squ_mat_ring_like_op n in
->>>>>>> 668c4ed9
   (@rngl_has_inv TM rom = false ∨ @rngl_has_no_inv_but_div TM rom = false).
 Proof. now intros; now right. Qed.
 
