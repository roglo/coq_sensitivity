--- conflicted
+++ resolved
@@ -1005,17 +1005,11 @@
 Qed.
 
 Theorem mat_consistent : ∀ n,
-<<<<<<< HEAD
-  @rngl_has_inv (matrix n n T) (mat_ring_like_op n) = false ∨
-  @rngl_has_no_inv_but_div (matrix n n T) (mat_ring_like_op n) = false.
-Proof. now left. Qed.
-=======
-  let TM := square_matrix n in
-  let rom := squ_mat_ring_like_op n in
+  let TM := matrix n n T in
+  let rom := mat_ring_like_op n in
   (@rngl_has_opp TM rom = false ∨ @rngl_has_no_opp_but_sub TM rom = false) ∧
   (@rngl_has_inv TM rom = false ∨ @rngl_has_no_inv_but_div TM rom = false).
 Proof. now intros; split; right. Qed.
->>>>>>> 53cebeee
 
 Definition mat_ring_like_prop (n : nat) :
   ring_like_prop (matrix n n T) :=
