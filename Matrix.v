--- conflicted
+++ resolved
@@ -1000,18 +1000,13 @@
 now specialize (H 0 0 (Nat.lt_0_succ _) (Nat.lt_0_succ _)).
 Qed.
 
-<<<<<<< HEAD
+Theorem mat_consistent : ∀ n,
+  @rngl_has_inv (matrix n n T) (mat_ring_like_op n) = false ∨
+  @rngl_has_no_inv_but_div (matrix n n T) (mat_ring_like_op n) = false.
+Proof. now left. Qed.
+
 Definition mat_ring_like_prop (n : nat) :
   ring_like_prop (matrix n n T) :=
-=======
-Theorem mat_consistent : ∀ n,
-  @rngl_has_inv (square_matrix n) (squ_mat_ring_like_op n) = false ∨
-  @rngl_has_no_inv_but_div (square_matrix n) (squ_mat_ring_like_op n) = false.
-Proof. now left. Qed.
-
-Definition squ_mat_ring_like_prop (n : nat) :
-    ring_like_prop (square_matrix n) :=
->>>>>>> 21125b2e
   {| rngl_is_comm := false;
      rngl_has_dec_eq := @rngl_has_dec_eq T ro rp;
      rngl_has_dec_le := false;
