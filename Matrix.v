(* matrices *)

Set Nested Proofs Allowed.
Set Implicit Arguments.

Require Import Utf8 Arith Bool.
Import List List.ListNotations.
Require Import Init.Nat.

Require Import Misc.
Require Import RingLike RLsummation.

(* matrices *)

Record matrix (m n : nat) T := mk_mat
  { mat_el : nat → nat → T }.

(* function extensionality required for matrices *)
Axiom matrix_eq : ∀ m n T (MA MB : matrix m n T),
  (∀ i j, i < m → j < n → mat_el MA i j = mat_el MB i j)
  → MA = MB.

Theorem matrix_neq : ∀ m n T (MA MB : matrix m n T),
  ¬ (∀ i j, i < m → j < n → mat_el MA i j = mat_el MB i j)
  → MA ≠ MB.
Proof.
intros * Hab.
intros H.
subst MB.
now apply Hab.
Qed.

Definition list_list_nrows T (ll : list (list T)) :=
  length ll.

Definition list_list_ncols T (ll : list (list T)) :=
  length (hd [] ll).

Definition list_list_of_mat m n T (M : matrix m n T) : list (list T) :=
  map (λ i, map (mat_el M i) (seq 0 m)) (seq 0 n).

Definition list_list_el T d (ll : list (list T)) i j : T :=
  nth j (nth i ll []) d.

Definition mat_of_list_list T d (ll : list (list T)) :
  matrix (list_list_nrows ll) (list_list_ncols ll) T :=
  mk_mat (list_list_nrows ll) (list_list_ncols ll) (list_list_el d ll).

(*
Compute (let (i, j) := (2, 0) in list_list_el 42 [[1; 2; 3; 4]; [5; 6; 7; 8]; [9; 10; 11; 12]] i j).
Compute (let (i, j) := (7, 0) in list_list_el 42 [[1; 2; 3; 4]; [5; 6; 7; 8]; [9; 10; 11; 12]] i j).
Compute (let (i, j) := (1, 3) in list_list_el 42 [[1; 2; 3; 4]; [5; 6; 7; 8]; [9; 10; 11; 12]] i j).
Compute (list_list_of_mat (mat_of_list_list 0 [[1; 2; 3; 4]; [5; 6; 7; 8]; [9; 10; 11; 12]])).
*)

Fixpoint concat_list_in_list {T} (ll1 ll2 : list (list T)) :=
  match ll1 with
  | [] => ll2
  | l1 :: ll1' =>
       match ll2 with
       | [] => ll1
       | l2 :: ll2' => app l1 l2 :: concat_list_in_list ll1' ll2'
       end
  end.

Definition concat_list_list_list {T} (lll : list (list (list T))) :=
  fold_left concat_list_in_list lll [].

Section a.

Context {T : Type}.
Context (ro : ring_like_op T).
Context {rp : ring_like_prop T}.

(* addition *)

Definition mat_add {ro : ring_like_op T} {m n} (MA MB : matrix m n T) :
  matrix m n T :=
  {| mat_el i j := (mat_el MA i j + mat_el MB i j)%F |}.

(* multiplication *)

Definition mat_mul {ro : ring_like_op T} {m n p}
    (MA : matrix m n T) (MB : matrix n p T) : matrix m p T :=
  {| mat_el i k := (Σ (j = 0, n - 1), mat_el MA i j * mat_el MB j k)%F |}.

(* opposite *)

Definition mat_opp {m n} (M : matrix m n T) : matrix m n T :=
  {| mat_el i j := (- mat_el M i j)%F |}.

(* subtraction *)

Definition mat_sub {m n} (MA MB : matrix m n T) :=
  mat_add MA (mat_opp MB).

(* vector *)

Record vector (n : nat) T := mk_vect
  { vect_el : nat → T }.

(* function extensionality required for vectors *)
Axiom vector_eq : ∀ n T (VA VB : vector n T),
  (∀ i, i < n → vect_el VA i = vect_el VB i)
  → VA = VB.

Definition vect_of_list {T} d (l : list T) :=
  mk_vect (length l) (λ i, nth i l d).
Definition list_of_vect {n T} (v : vector n T) :=
  map (vect_el v) (seq 0 n).

Definition vect_zero n := mk_vect n (λ _, 0%F).

(* addition, subtraction of vector *)

Definition vect_add {n} (U V : vector n T) :=
  mk_vect n (λ i, (vect_el U i + vect_el V i)%F).
Definition vect_opp {n} (V : vector n T) :=
  mk_vect n (λ i, (- vect_el V i)%F).

Definition vect_sub {n} (U V : vector n T) := vect_add U (vect_opp V).

(* vector from a matrix column *)

Definition vect_of_mat_col {m n} (M : matrix m n T) j :=
  mk_vect m (λ i, mat_el M i j).

(* concatenation of a matrix and a vector *)

Definition mat_vect_concat {m n} (M : matrix m n T) (V : vector m T) :
  matrix m (n + 1) T :=
  mk_mat m (n + 1)
    (λ i j, if Nat.eq_dec j n then vect_el V i else mat_el M i j).

(* multiplication of a matrix by a vector *)

Definition mat_mul_vect_r {m n} (M : matrix m n T) (V : vector n T) :=
  mk_vect m (λ i, (Σ (j = 0, n - 1), mat_el M i j * vect_el V j)%F).

(* multiplication of a vector by a scalar *)

Definition vect_mul_scal_l s {n} (V : vector n T) :=
  mk_vect n (λ i, s * vect_el V i)%F.

(* dot product *)

Definition vect_dot_product {n} (U V : vector n T) :=
  (Σ (i = 0, n - 1), vect_el U i * vect_el V i)%F.

(* multiplication of a matrix by a scalar *)

Definition mat_mul_scal_l {m n} s (M : matrix m n T) :=
  mk_mat m n (λ i j, s * mat_el M i j)%F.

(* matrix without row i and column j *)

Definition subm {m n} (M : matrix m n T) i j :=
  mk_mat (m - 1) (n - 1)
    (λ k l,
       if lt_dec k i then
         if lt_dec l j then mat_el M k l
         else mat_el M k (l + 1)
       else
         if lt_dec l j then mat_el M (k + 1) l
         else mat_el M (k + 1) (l + 1)).

(* matrix whose k-th column is replaced by a vector *)

Definition mat_repl_vect {m n} k (M : matrix m n T) (V : vector m T) :=
  mk_mat m n (λ i j, if Nat.eq_dec j k then vect_el V i else mat_el M i j).

(* (-1) ^ n *)

Definition minus_one_pow n :=
  match n mod 2 with
  | 0 => 1%F
  | _ => (- 1%F)%F
  end.

(* determinant *)

Fixpoint det_loop {n} (M : matrix n n T) i :=
  match i with
  | 0 => 1%F
  | S i' =>
      (Σ (j = 0, i'),
       minus_one_pow j * mat_el M 0 j * det_loop (subm M 0 j) i')%F
  end.

Definition determinant {n} (M : matrix n n T) := det_loop M n.

(* *)

Declare Scope V_scope.
Delimit Scope V_scope with V.

Arguments vect_el {n}%nat {T} v%V.

Notation "U + V" := (vect_add U V) : V_scope.
Notation "μ × V" := (vect_mul_scal_l μ V) (at level 40) : V_scope.

(* the following versions of computing the determinant should
   (to be proven) be equivalent; perhaps could help for proving
   Cramer's rule of resolving equations *)

Definition det_from_row {n} (M : matrix n n T) i :=
  (minus_one_pow i *
   Σ (j = 0, n - 1),
     minus_one_pow j * mat_el M i j * determinant (subm M i j))%F.

Definition det_from_col {n} (M : matrix n n T) j :=
  (minus_one_pow j *
   Σ (i = 0, n - 1),
     minus_one_pow i * mat_el M i j * determinant (subm M i j))%F.

(* *)

(* to be updated to new definition matrix m n T  if I need them ...

Definition mat_mul_row_by_scal k M s :=
  mk_mat
    (λ i j,
     if Nat.eq_dec i k then (s * mat_el M i j)%F else mat_el M i j)
    (mat_nrows M) (mat_ncols M).

Definition mat_swap_rows (M : matrix T) i1 i2 :=
  mk_mat
    (λ i j,
     if Nat.eq_dec i i1 then mat_el M i2 j
     else if Nat.eq_dec i i2 then mat_el M i1 j
     else mat_el M i j) (mat_nrows M) (mat_ncols M).

Definition mat_add_row_mul_scal_row M i1 v i2 :=
  mk_mat
    (λ i j,
     if Nat.eq_dec i i1 then (mat_el M i1 j + v * mat_el M i2 j)%F
     else mat_el M i j)
   (mat_nrows M) (mat_nrows M).

(* If the i-th row (column) in A is a sum of the i-th row (column) of
   a matrix B and the i-th row (column) of a matrix C and all other
   rows in B and C are equal to the corresponding rows in A (that is B
   and C differ from A by one row only), then det(A)=det(B)+det(C). *)
(* https://math.vanderbilt.edu/sapirmv/msapir/proofdet1.html *)

(* Well, since my definition of the discriminant only covers the
   row 0, we can prove that only when i=0; this will able us to
   prove the next theorem, swapping rows by going via row 0 *)

Theorem det_sum_row_row : ∀ A B C n,
  n ≠ 0
  → mat_nrows A = n
  → mat_nrows B = n
  → mat_nrows C = n
  → mat_ncols A = n
  → mat_ncols B = n
  → mat_ncols C = n
  → (∀ j, mat_el A 0 j = (mat_el B 0 j + mat_el C 0 j)%F)
  → (∀ i j, i ≠ 0 → mat_el B i j = mat_el A i j)
  → (∀ i j, i ≠ 0 → mat_el C i j = mat_el A i j)
  → determinant A = (determinant B + determinant C)%F.
Proof.
intros * Hnz Hra Hrb Hrc Hca Hcb Hcc Hbc Hb Hc.
unfold determinant.
rewrite Hca, Hcb, Hcc.
destruct n; [ easy | clear Hnz ].
cbn - [ iter_seq ].
assert (Hab : ∀ j, subm A 0 j = subm B 0 j). {
  intros.
  apply matrix_eq; cbn; [ now rewrite Hra, Hrb | now rewrite Hca, Hcb | ].
  intros i j' Hi Hj'.
  destruct (lt_dec j' j); symmetry; apply Hb; flia.
}
assert (Hac : ∀ j, subm A 0 j = subm C 0 j). {
  intros.
  apply matrix_eq; cbn; [ now rewrite Hra, Hrc | now rewrite Hca, Hcc | ].
  intros i j' Hi Hj'.
  destruct (lt_dec j' j); symmetry; apply Hc; flia.
}
erewrite rngl_summation_eq_compat. 2: {
  intros j Hj.
  rewrite Hbc.
  rewrite rngl_mul_add_distr_l.
  rewrite rngl_mul_add_distr_r.
  rewrite Hab at 1.
  rewrite Hac at 1.
  easy.
}
cbn - [ iter_seq ].
now apply rngl_summation_add_distr.
Qed.
*)

(* null matrix of dimension m × n *)

Definition mZ m n : matrix m n T :=
  mk_mat m n (λ i j, 0%F).

(* identity square matrix of dimension n *)

Definition mI n : matrix n n T :=
  mk_mat n n (λ i j, if Nat.eq_dec i j then 1%F else 0%F).

End a.

Section a.

Context {T : Type}.
Context (ro : ring_like_op T).
Context {rp : ring_like_prop T}.

Declare Scope M_scope.
Delimit Scope M_scope with M.

Arguments det_loop {T ro} {n}%nat M%M i%nat.
Arguments mat_mul_scal_l {T ro m n} s%F M%M.
Arguments mat_opp {T}%type {ro} {m n}%nat.
Arguments mat_sub {T ro m n} MA%M MB%M.
Arguments mI {T ro} n%nat.
Arguments mZ {T ro} (m n)%nat.
Arguments minus_one_pow {T ro}.
Arguments determinant {T ro n} M%M.
Arguments subm {T m n} M%M i%nat j%nat.
Arguments vect_zero {T ro} n%nat.

Notation "A + B" := (mat_add A B) : M_scope.
Notation "A - B" := (mat_sub A B) : M_scope.
Notation "A * B" := (mat_mul A B) : M_scope.
Notation "μ × A" := (mat_mul_scal_l μ A) (at level 40) : M_scope.
Notation "- A" := (mat_opp A) : M_scope.

Declare Scope V_scope.
Delimit Scope V_scope with V.

Arguments mat_mul_vect_r {T ro m n} M%M V%V.
Arguments vect_mul_scal_l {T ro} s%F {n}%nat V%V.
Arguments vect_dot_product {T}%type {ro n} (U V)%V.
Arguments vect_el {n}%nat {T}%type v%V.

Notation "A • V" := (mat_mul_vect_r A V) (at level 40) : V_scope.
Notation "μ × A" := (mat_mul_scal_l μ A) (at level 40) : M_scope.
Notation "μ × V" := (vect_mul_scal_l μ V) (at level 40) : V_scope.
Notation "U · V" := (vect_dot_product U V) (at level 40) : V_scope.

Theorem fold_mat_sub : ∀ m n (MA MB : matrix m n T), (MA + - MB = MA - MB)%M.
Proof. easy. Qed.

(* commutativity of addition *)

Theorem mat_add_comm : ∀ {m n} (MA MB : matrix m n T), (MA + MB = MB + MA)%M.
Proof.
intros.
apply matrix_eq.
intros * Hi Hj.
apply rngl_add_comm.
Qed.

(* associativity of addition *)

Theorem mat_add_add_swap : ∀ {m n} (MA MB MC : matrix m n T),
  (MA + MB + MC = MA + MC + MB)%M.
Proof.
intros.
apply matrix_eq.
intros i j Hi Hj.
apply rngl_add_add_swap.
Qed.

Theorem mat_add_assoc : ∀ {m n} (MA MB MC : matrix m n T),
  (MA + (MB + MC) = (MA + MB) + MC)%M.
Proof.
intros.
apply matrix_eq.
intros i j Hi Hj.
apply rngl_add_assoc.
Qed.

(* addition to zero *)

Theorem mat_add_0_l : ∀ {m n} (M : matrix m n T), (mZ m n + M)%M = M.
Proof.
intros.
apply matrix_eq.
intros * Hi Hj.
apply rngl_add_0_l.
Qed.

(* addition left and right with opposite *)

Theorem mat_add_opp_l {m n} :
  rngl_has_opp = true →
  ∀ (M : matrix m n T), (- M + M = mZ m n)%M.
Proof.
intros Hro *.
apply matrix_eq; cbn.
intros * Hi Hj.
now apply rngl_add_opp_l.
Qed.

Theorem mat_add_opp_r {m n} :
  rngl_has_opp = true →
  ∀ (M : matrix m n T), (M - M = mZ m n)%M.
Proof.
intros Hro *.
apply matrix_eq; cbn.
intros * Hi Hj.
specialize rngl_add_opp_r as H.
unfold rngl_sub in H.
rewrite Hro in H.
apply H.
Qed.

(* multiplication left and right with identity *)

Theorem mat_mul_1_l : ∀ {n} (M : matrix n n T), (mI n * M)%M = M.
Proof.
intros.
apply matrix_eq.
cbn - [ iter_seq ].
intros * Hi Hj.
rewrite (rngl_summation_split _ i); [ | flia Hi ].
rewrite rngl_summation_split_last; [ | flia ].
destruct (Nat.eq_dec i i) as [H| H]; [ clear H | easy ].
rewrite rngl_mul_1_l.
rewrite all_0_rngl_summation_0; [ | easy | ]. 2: {
  intros k Hk.
  destruct (Nat.eq_dec i (k - 1)) as [H| H]; [ flia H Hk | ].
  now apply rngl_mul_0_l.
}
rewrite all_0_rngl_summation_0; [ | easy | ]. 2: {
  intros k Hk.
  destruct (Nat.eq_dec i k) as [H| H]; [ flia H Hk | ].
  now apply rngl_mul_0_l.
}
now rewrite rngl_add_0_l, rngl_add_0_r.
Qed.

Theorem mat_mul_1_r : ∀ {n} (M : matrix n n T), (M * mI n)%M = M.
Proof.
intros.
apply matrix_eq.
cbn - [ iter_seq ].
intros * Hi Hj.
rewrite (rngl_summation_split _ j); [ | flia Hj ].
rewrite rngl_summation_split_last; [ | flia ].
destruct (Nat.eq_dec j j) as [H| H]; [ clear H | easy ].
rewrite rngl_mul_1_r.
rewrite all_0_rngl_summation_0; [ | easy | ]. 2: {
  intros k Hk.
  destruct (Nat.eq_dec (k - 1) j) as [H| H]; [ flia H Hk | ].
  now apply rngl_mul_0_r.
}
rewrite all_0_rngl_summation_0; [ | easy | ]. 2: {
  intros k Hk.
  destruct (Nat.eq_dec k j) as [H| H]; [ flia H Hk | ].
  now apply rngl_mul_0_r.
}
now rewrite rngl_add_0_l, rngl_add_0_r.
Qed.

Theorem vect_mul_1_l : ∀ {n} (V : vector n T), (mI n • V)%V = V.
Proof.
intros.
apply vector_eq.
cbn - [ iter_seq ].
intros * Hi.
rewrite (rngl_summation_split _ i); [ | flia Hi ].
rewrite rngl_summation_split_last; [ | flia ].
destruct (Nat.eq_dec i i) as [H| H]; [ clear H | easy ].
rewrite rngl_mul_1_l.
rewrite all_0_rngl_summation_0; [ | easy | ]. 2: {
  intros k Hk.
  destruct (Nat.eq_dec i (k - 1)) as [H| H]; [ flia H Hk | ].
  now apply rngl_mul_0_l.
}
rewrite all_0_rngl_summation_0; [ | easy | ]. 2: {
  intros k Hk.
  destruct (Nat.eq_dec i k) as [H| H]; [ flia H Hk | ].
  now apply rngl_mul_0_l.
}
now rewrite rngl_add_0_l, rngl_add_0_r.
Qed.

(* associativity of multiplication *)

Theorem mat_mul_assoc {m n p q} :
  ∀ (MA : matrix m n T) (MB : matrix n p T) (MC : matrix p q T),
  (MA * (MB * MC))%M = ((MA * MB) * MC)%M.
Proof.
intros.
apply matrix_eq.
intros i j Hi Hj.
cbn - [ iter_seq ].
cbn in Hi, Hj.
erewrite rngl_summation_eq_compat. 2: {
  intros k Hk.
  now apply rngl_mul_summation_distr_l.
}
cbn - [ iter_seq ].
rewrite rngl_summation_summation_exch'; [ | easy ].
apply rngl_summation_eq_compat.
intros k Hk.
erewrite rngl_summation_eq_compat. 2: {
  intros l Hl.
  now rewrite rngl_mul_assoc.
}
cbn - [ iter_seq ].
symmetry.
now apply rngl_mul_summation_distr_r.
Qed.

(* left distributivity of multiplication over addition *)

Theorem mat_mul_add_distr_l {m n p} :
  ∀ (MA : matrix m n T) (MB : matrix n p T) (MC : matrix n p T),
  (MA * (MB + MC) = MA * MB + MA * MC)%M.
Proof.
intros.
apply matrix_eq.
intros i j Hi Hj.
cbn - [ iter_seq ].
cbn in Hi, Hj.
erewrite rngl_summation_eq_compat. 2: {
  intros k Hk.
  apply rngl_mul_add_distr_l.
}
cbn - [ iter_seq ].
now apply rngl_summation_add_distr.
Qed.

(* right distributivity of multiplication over addition *)

Theorem mat_mul_add_distr_r {m n p} :
  ∀ (MA : matrix m n T) (MB : matrix m n T) (MC : matrix n p T),
  ((MA + MB) * MC = MA * MC + MB * MC)%M.
Proof.
intros.
apply matrix_eq.
intros i j Hi Hj.
cbn - [ iter_seq ].
cbn in Hi, Hj.
erewrite rngl_summation_eq_compat. 2: {
  intros k Hk.
  apply rngl_mul_add_distr_r.
}
cbn - [ iter_seq ].
now rewrite rngl_summation_add_distr.
Qed.

(* left distributivity of multiplication by scalar over addition *)

Theorem mat_mul_scal_l_add_distr_r {m n} : ∀ a b (M : matrix m n T),
  ((a + b)%F × M)%M = (a × M + b × M)%M.
Proof.
intros.
apply matrix_eq.
intros * Hi Hj; cbn.
apply rngl_mul_add_distr_r.
Qed.

(* associativity of multiplication by scalar *)

Theorem mat_mul_scal_l_mul_assoc {m n} : ∀ a b (M : matrix m n T),
  (a × (b × M))%M = ((a * b)%F × M)%M.
Proof.
intros.
apply matrix_eq.
intros * Hi Hj; cbn.
apply rngl_mul_assoc.
Qed.

Theorem vect_mul_scal_l_mul_assoc {n} : ∀ a b (V : vector n T),
  (a × (b × V))%V = ((a * b)%F × V)%V.
Proof.
intros.
apply vector_eq.
intros * Hi; cbn.
apply rngl_mul_assoc.
Qed.

Theorem vect_mul_scal_reg_r :
  rngl_has_dec_eq = true →
  rngl_has_inv = true ∨ rngl_has_no_inv_but_div = true →
  ∀ {n} (V : vector n T) a b,
  V ≠ vect_zero n
  → (a × V = b × V)%V
  → a = b.
Proof.
intros Hde Hii * Hvz Hab.
assert (Hiv : ∀ i, vect_el (a × V)%V i = vect_el (b × V)%V i). {
  intros i.
  now rewrite Hab.
}
unfold vect_mul_scal_l in Hiv.
cbn in Hiv.
assert (Hn : ¬ ∀ i, i < n → vect_el V i = 0%F). {
  intros H; apply Hvz.
  apply vector_eq.
  cbn; intros * Hi.
  now apply H.
}
assert (∃ i, vect_el V i ≠ 0%F). {
  specialize rngl_opt_eq_dec as rngl_eq_dec.
  rewrite Hde in rngl_eq_dec.
  apply (not_forall_in_interv_imp_exist (a:=0) (b:=n-1));
    cycle 1. {
    flia.
  } {
    intros Hnv.
    apply Hn.
    intros i Hi.
    specialize (Hnv i).
    assert (H : 0 ≤ i ≤ n - 1) by flia Hi.
    specialize (Hnv H).
    now destruct (rngl_eq_dec (vect_el V i) 0%F).
  }
  intros k.
  unfold Decidable.decidable.
  specialize (rngl_eq_dec (vect_el V k) 0%F) as [Hvnz| Hvnz]. {
    now right.
  } {
    now left.
  }
}
move Hiv at bottom.
destruct H as (i, Hi).
specialize (Hiv i).
now apply rngl_mul_reg_r in Hiv.
Qed.

Theorem mat_mul_mul_scal_l :
  rngl_is_comm = true →
  ∀ {m n p} a (MA : matrix m n T) (MB : matrix n p T),
  (MA * (a × MB) = a × (MA * MB))%M.
Proof.
intros Hic *.
specialize rngl_opt_mul_comm as rngl_mul_comm.
rewrite Hic in rngl_mul_comm.
apply matrix_eq.
intros * Hi Hj.
cbn - [ iter_seq ].
rewrite rngl_mul_summation_distr_l.
apply rngl_summation_eq_compat.
intros k Hk.
rewrite rngl_mul_comm.
rewrite <- rngl_mul_assoc.
f_equal.
apply rngl_mul_comm.
Qed.

Theorem mat_mul_scal_add_distr_l : ∀ {m n} a (MA MB : matrix m n T),
  (a × (MA + MB) = (a × MA + a × MB))%M.
Proof.
intros.
apply matrix_eq.
intros * Hi Hj.
apply rngl_mul_add_distr_l.
Qed.

(* associativity with multiplication with vector *)

Theorem mat_vect_mul_assoc_as_sums :
  ∀ {m n p} (A : matrix m n T) (B : matrix n p T) (V : vector p T) i,
  i < m
  → (Σ (j = 0, n - 1),
       mat_el A i j *
       (Σ (k = 0, p - 1), mat_el B j k * vect_el V k))%F =
    (Σ (j = 0, p - 1),
       (Σ (k = 0, n - 1), mat_el A i k * mat_el B k j) *
       vect_el V j)%F.
Proof.
intros * Hi.
erewrite rngl_summation_eq_compat. 2: {
  intros j Hj.
  now rewrite rngl_mul_summation_distr_l.
}
symmetry.
erewrite rngl_summation_eq_compat. 2: {
  intros j Hj.
  now rewrite rngl_mul_summation_distr_r.
}
symmetry.
cbn - [ iter_seq ].
rewrite rngl_summation_summation_exch'; [ | easy ].
apply rngl_summation_eq_compat.
intros j Hj.
apply rngl_summation_eq_compat.
intros k Hk.
apply rngl_mul_assoc.
Qed.

Theorem mat_vect_mul_assoc {m n p} :
  ∀ (A : matrix m n T) (B : matrix n p T) (V : vector p T),
  (A • (B • V) = (A * B) • V)%V.
Proof.
intros.
apply vector_eq.
intros i Hi.
cbn in Hi.
unfold mat_mul_vect_r.
unfold mat_mul.
cbn - [ iter_seq ].
now apply mat_vect_mul_assoc_as_sums.
Qed.

Theorem mat_mul_scal_vect_assoc {m n} :
  ∀ a (MA : matrix m n T) (V : vector n T), (a × (MA • V) = (a × MA) • V)%V.
Proof.
intros.
apply vector_eq.
intros i Hi.
cbn in Hi.
cbn - [ iter_seq ].
rewrite rngl_mul_summation_distr_l.
apply rngl_summation_eq_compat.
intros j Hj.
apply rngl_mul_assoc.
Qed.

Theorem mat_mul_scal_vect_comm :
  rngl_is_comm = true →
  ∀ {m n} a (MA : matrix m n T) V, (a × (MA • V) = MA • (a × V))%V.
Proof.
intros Hic *.
apply vector_eq.
intros i Hi.
cbn in Hi.
cbn - [ iter_seq ].
rewrite rngl_mul_summation_distr_l.
apply rngl_summation_eq_compat.
intros j Hj.
do 2 rewrite rngl_mul_assoc.
f_equal.
specialize rngl_opt_mul_comm as rngl_mul_comm.
rewrite Hic in rngl_mul_comm.
apply rngl_mul_comm.
Qed.

Theorem vect_dot_mul_scal_mul_comm :
  rngl_is_comm = true →
  ∀ {n} (a : T) (U V : vector n T),
  (U · (a × V) = (a * (U · V))%F)%V.
Proof.
intros Hic *.
unfold vect_dot_product.
rewrite rngl_mul_summation_distr_l.
apply rngl_summation_eq_compat.
intros j Hj; cbn.
do 2 rewrite rngl_mul_assoc.
f_equal.
specialize rngl_opt_mul_comm as rngl_mul_comm.
rewrite Hic in rngl_mul_comm.
apply rngl_mul_comm.
Qed.

Theorem vect_scal_mul_dot_mul_comm : ∀ {n} (a : T) (U V : vector n T),
  ((a × U) · V = (a * (U · V))%F)%V.
Proof.
intros.
unfold vect_dot_product.
rewrite rngl_mul_summation_distr_l.
apply rngl_summation_eq_compat.
intros j Hj; cbn.
symmetry; apply rngl_mul_assoc.
Qed.

(* comatrix *)

Definition comatrix {n} (M : matrix n n T) : matrix n n T :=
  {| mat_el i j := (minus_one_pow (i + j) * determinant (subm M i j))%F |}.

(* matrix transpose *)

Definition mat_transp {m n} (M : matrix m n T) : matrix n m T :=
  {| mat_el i j := mat_el M j i |}.

(* combinations of submatrix and other *)

Theorem submatrix_sub {m n} : ∀ (MA MB : matrix m n T) i j,
  subm (MA - MB)%M i j = (subm MA i j - subm MB i j)%M.
Proof.
intros.
apply matrix_eq.
intros k l Hk Hl; cbn.
now destruct (lt_dec k i), (lt_dec l j).
Qed.

Theorem submatrix_mul_scal_l {m n} : ∀ (μ : T) (M : matrix m n T) i j,
  subm (μ × M)%M i j = (μ × subm M i j)%M.
Proof.
intros.
apply matrix_eq.
intros k l Hk Hl; cbn.
now destruct (lt_dec k i), (lt_dec l j).
Qed.

Theorem submatrix_mI : ∀ i r, subm (mI r) i i = mI (r - 1).
Proof.
intros.
apply matrix_eq.
intros k l Hk Hl; cbn.
destruct (lt_dec k i) as [Hki| Hki]. {
  destruct (lt_dec l i) as [Hli| Hli]; [ easy | ].
  apply Nat.nlt_ge in Hli.
  destruct (Nat.eq_dec k (l + 1)) as [Hkl1| Hkl1]. {
    flia Hki Hli Hkl1.
  }
  destruct (Nat.eq_dec k l) as [Hkl| Hkl]; [ | easy ].
  flia Hki Hli Hkl.
} {
  apply Nat.nlt_ge in Hki.
  destruct (lt_dec l i) as [Hli| Hli]. {
    destruct (Nat.eq_dec (k + 1) l) as [Hkl1| Hkl1]. {
      flia Hki Hli Hkl1.
    }
    destruct (Nat.eq_dec k l) as [Hkl| Hkl]; [ | easy ].
    flia Hki Hli Hkl.
  } {
    apply Nat.nlt_ge in Hli.
    destruct (Nat.eq_dec (k + 1) (l + 1)) as [Hkl1| Hkl1]. {
      destruct (Nat.eq_dec k l) as [Hkl| Hkl]; [ easy | ].
      flia Hkl1 Hkl.
    } {
      destruct (Nat.eq_dec k l) as [Hkl| Hkl]; [ | easy ].
      flia Hkl1 Hkl.
    }
  }
}
Qed.

Theorem mat_mul_scal_1_l {m n} : ∀ (M : matrix m n T), (1 × M = M)%M.
Proof.
intros.
apply matrix_eq; cbn.
intros * Hi Hj.
apply rngl_mul_1_l.
Qed.

Definition phony_mat_le n (MA MB : matrix n n T) := True.
Definition phony_mat_div n (MA MB : matrix n n T) := MA.
Definition phony_mat_inv n (M : matrix n n T) := M.

Definition at_least_1 n := S (n - 1).

Canonical Structure mat_ring_like_op n :
  ring_like_op (matrix n n T) :=
  {| rngl_has_opp := true;
     rngl_has_inv := false;
     rngl_has_no_inv_but_div := false;
<<<<<<< HEAD
     rngl_is_ordered := false;
     rngl_zero := mZ n n;
     rngl_one := mI n;
     rngl_add := @mat_add T _ n n;
     rngl_mul := @mat_mul T _ n n n;
     rngl_opp := @mat_opp T _ n n;
     rngl_inv := @phony_mat_inv n;
     rngl_le := @phony_mat_le n;
     rngl_opt_sub := @mat_sub T ro n n;
     rngl_opt_div := @phony_mat_div n |}.

(**)
Existing Instance mat_ring_like_op.
(**)
=======
     rngl_zero := squ_mat_zero n;
     rngl_one := squ_mat_one n;
     rngl_add := @squ_mat_add n;
     rngl_mul := @squ_mat_mul n;
     rngl_opp := @squ_mat_opp n;
     rngl_inv := @phony_squ_mat_inv n;
     rngl_le := @phony_squ_mat_le n;
     rngl_opt_sub := @phony_squ_mat_sub n;
     rngl_opt_div := @phony_squ_mat_div n |}.

Existing Instance squ_mat_ring_like_op.

Declare Scope SM_scope.
Delimit Scope SM_scope with SM.

Arguments squ_mat_mul_vect_r {n}%nat M%SM V%V.

Notation "A * B" := (squ_mat_mul A B) : SM_scope.
Notation "A + B" := (squ_mat_add A B) : SM_scope.
Notation "A • V" := (squ_mat_mul_vect_r A V) (at level 40) : SM_scope.
Notation "- A" := (squ_mat_opp A) : SM_scope.

Theorem squ_mat_add_comm : ∀ n (MA MB : square_matrix n),
  (MA + MB = MB + MA)%SM.
Proof.
intros.
apply square_matrix_eq; cbn.
destruct MA as (A, Ha).
destruct MB as (B, Hb); cbn.
apply Bool.andb_true_iff in Ha.
apply Bool.andb_true_iff in Hb.
destruct Ha as (Hra, Hca).
destruct Hb as (Hrb, Hcb).
apply Nat.eqb_eq in Hra.
apply Nat.eqb_eq in Hca.
apply Nat.eqb_eq in Hrb.
apply Nat.eqb_eq in Hcb.
apply mat_add_comm; congruence.
Qed.

Theorem squ_mat_add_assoc : ∀ n (MA MB MC : square_matrix n),
  (MA + (MB + MC) = (MA + MB) + MC)%SM.
Proof.
intros.
apply square_matrix_eq; cbn.
destruct MA as (A, Ha).
destruct MB as (B, Hb).
destruct MC as (C, Hc); cbn.
apply Bool.andb_true_iff in Ha.
apply Bool.andb_true_iff in Hb.
apply Bool.andb_true_iff in Hc.
destruct Ha as (Hra, Hca).
destruct Hb as (Hrb, Hcb).
destruct Hc as (Hrc, Hcc).
apply Nat.eqb_eq in Hra.
apply Nat.eqb_eq in Hca.
apply Nat.eqb_eq in Hrb.
apply Nat.eqb_eq in Hcb.
apply Nat.eqb_eq in Hrc.
apply Nat.eqb_eq in Hcc.
apply mat_add_assoc; congruence.
Qed.

Theorem squ_mat_add_0_l : ∀ n (MA : square_matrix n),
  (squ_mat_zero n + MA)%SM = MA.
Proof.
intros.
destruct MA as (A, Ha).
apply square_matrix_eq; cbn.
apply Bool.andb_true_iff in Ha.
destruct Ha as (Hra, Hca).
apply Nat.eqb_eq in Hra.
apply Nat.eqb_eq in Hca.
apply mat_add_0_l; congruence.
Qed.

Theorem squ_mat_mul_assoc : ∀ n (MA MB MC : square_matrix n),
  (MA * (MB * MC) = (MA * MB) * MC)%SM.
Proof.
intros.
apply square_matrix_eq; cbn.
destruct MA as (A, Ha).
destruct MB as (B, Hb).
destruct MC as (C, Hc); cbn.
apply Bool.andb_true_iff in Ha.
apply Bool.andb_true_iff in Hb.
apply Bool.andb_true_iff in Hc.
destruct Ha as (Hra, Hca).
destruct Hb as (Hrb, Hcb).
destruct Hc as (Hrc, Hcc).
apply Nat.eqb_eq in Hra.
apply Nat.eqb_eq in Hca.
apply Nat.eqb_eq in Hrb.
apply Nat.eqb_eq in Hcb.
apply Nat.eqb_eq in Hrc.
apply Nat.eqb_eq in Hcc.
apply mat_mul_assoc; congruence.
Qed.

Theorem squ_mat_mul_1_l : ∀ n (MA : square_matrix n),
  (squ_mat_one n * MA)%SM = MA.
Proof.
intros.
destruct MA as (A, Ha).
apply square_matrix_eq; cbn.
apply Bool.andb_true_iff in Ha.
destruct Ha as (Hra, Hca).
apply Nat.eqb_eq in Hra.
apply Nat.eqb_eq in Hca.
apply mat_mul_1_l; congruence.
Qed.

Theorem squ_mat_mul_add_distr_l : ∀ n (MA MB MC : square_matrix n),
  (MA * (MB + MC) = MA * MB + MA * MC)%SM.
Proof.
intros.
apply square_matrix_eq.
destruct MA as (A, Ha).
destruct MB as (B, Hb).
destruct MC as (C, Hc); cbn.
apply Bool.andb_true_iff in Ha.
apply Bool.andb_true_iff in Hb.
apply Bool.andb_true_iff in Hc.
destruct Ha as (Hra, Hca).
destruct Hb as (Hrb, Hcb).
destruct Hc as (Hrc, Hcc).
apply Nat.eqb_eq in Hra.
apply Nat.eqb_eq in Hca.
apply Nat.eqb_eq in Hrb.
apply Nat.eqb_eq in Hcb.
apply Nat.eqb_eq in Hrc.
apply Nat.eqb_eq in Hcc.
apply mat_mul_add_distr_l; congruence.
Qed.

Theorem squ_mat_mul_1_r : ∀ n (MA : square_matrix n),
  (MA * squ_mat_one n)%SM = MA.
Proof.
intros.
destruct MA as (A, Ha).
apply square_matrix_eq; cbn.
apply Bool.andb_true_iff in Ha.
destruct Ha as (Hra, Hca).
apply Nat.eqb_eq in Hra.
apply Nat.eqb_eq in Hca.
apply mat_mul_1_r; congruence.
Qed.

Theorem squ_mat_mul_add_distr_r : ∀ n (MA MB MC : square_matrix n),
  ((MA + MB) * MC = MA * MC + MB * MC)%SM.
Proof.
intros.
apply square_matrix_eq.
destruct MA as (A, Ha).
destruct MB as (B, Hb).
destruct MC as (C, Hc); cbn.
apply Bool.andb_true_iff in Ha.
apply Bool.andb_true_iff in Hb.
apply Bool.andb_true_iff in Hc.
destruct Ha as (Hra, Hca).
destruct Hb as (Hrb, Hcb).
destruct Hc as (Hrc, Hcc).
apply Nat.eqb_eq in Hra.
apply Nat.eqb_eq in Hca.
apply Nat.eqb_eq in Hrb.
apply Nat.eqb_eq in Hcb.
apply Nat.eqb_eq in Hrc.
apply Nat.eqb_eq in Hcc.
apply mat_mul_add_distr_r; congruence.
Qed.
>>>>>>> d068f889

Context {Hro : @rngl_has_opp T ro = true}.

Theorem mat_opt_add_opp_l : ∀ n,
  if @rngl_has_opp (matrix n n T) _ then
    ∀ a : matrix n n T, (- a + a)%F = 0%F
  else True.
Proof.
intros.
remember rngl_has_opp as x eqn:Hx in |-*; symmetry in Hx.
destruct x; [ | easy ].
intros MA.
now apply mat_add_opp_l.
Qed.

Theorem mat_opt_add_sub : ∀ n,
  if @rngl_has_opp (matrix n n T) _ then True
  else ∀ a b : matrix n n T, (a + b - b)%F = a.
Proof.
intros.
specialize rngl_opt_add_sub as rngl_add_sub.
cbn in rngl_add_sub.
unfold mat_ring_like_op; cbn.
now destruct (@rngl_has_opp T ro).
Qed.

Theorem mat_characteristic_prop : ∀ n,
  match
    match Nat.eq_dec n O return nat with
    | left _ => S O
    | right x => rngl_characteristic
    end return Prop
  with
  | O =>
      forall i : nat,
      not
        (@eq (matrix n n T) (@rngl_of_nat (matrix n n T) (mat_ring_like_op n) (S i))
           (@rngl_zero (matrix n n T) (mat_ring_like_op n)))
  | S _ =>
      @eq (matrix n n T)
        (@rngl_of_nat (matrix n n T) (mat_ring_like_op n)
           match Nat.eq_dec n O return nat with
           | left _ => S O
           | right x => rngl_characteristic
           end) (@rngl_zero (matrix n n T) (mat_ring_like_op n))
  end.
Proof.
intros.
destruct (Nat.eq_dec n 0) as [Hnz| Hnz]. {
  subst n; cbn.
  now apply matrix_eq.
}
remember rngl_characteristic as c eqn:Hc.
symmetry in Hc.
specialize (rngl_characteristic_prop) as Hcp.
rewrite Hc in Hcp.
destruct c. {
  intros.
  apply matrix_neq; cbn.
  intros H.
  destruct n; [ easy | ].
  specialize (H 0 0 (Nat.lt_0_succ _) (Nat.lt_0_succ _)).
  cbn in H.
  replace
    (@mat_el (S n) (S n) T
       (@rngl_of_nat (matrix (S n) (S n) T) (mat_ring_like_op (S n)) i)
       0 0)%F
  with (@rngl_of_nat T ro i) in H. 2: {
    clear H.
    induction i; [ easy | cbn ].
    now rewrite <- IHi.
  }
  now specialize (Hcp i).
}
cbn in Hcp |-*.
apply matrix_eq; cbn.
intros * Hi Hn.
destruct (Nat.eq_dec i j) as [Hij| Hij]. {
  subst j.
  replace
    (@mat_el n n T (@rngl_of_nat (matrix n n T) (mat_ring_like_op n) c) i i)%F
  with (@rngl_of_nat T ro c). 2: {
    clear Hc.
    clear Hcp.
    induction c; [ easy | cbn ].
    destruct (Nat.eq_dec i i) as [H| H]; [ clear H | easy ].
    now rewrite <- IHc.
  }
  easy.
}
rewrite rngl_add_0_l.
clear Hc Hcp.
induction c; [ easy | cbn ].
destruct (Nat.eq_dec i j) as [H| H]; [ easy | clear H ].
now rewrite rngl_add_0_l.
Qed.

Theorem mat_opt_eq_dec : ∀ n,
  if rngl_has_dec_eq then ∀ a b : matrix n n T, {a = b} + {a ≠ b} else True.
Proof.
intros.
specialize rngl_opt_eq_dec as rngl_eq_dec.
remember rngl_has_dec_eq as x eqn:Hde; symmetry in Hde.
destruct x; [ | easy ].
intros MA MB.
destruct MA as (fa).
destruct MB as (fb).
assert (∀ i j, {fa i j = fb i j} + {fa i j ≠ fb i j}). {
  intros.
  apply rngl_eq_dec.
}
induction n; intros; [ now left; apply matrix_eq | ].
destruct IHn as [IHn| IHn]. {
  injection IHn; clear IHn; intros IHn.
  now left; subst fb.
} {
  right.
  intros H1; apply IHn; clear IHn.
  injection H1; clear H1; intros H1.
  now subst fb.
}
Qed.

Theorem mat_1_neq_0 : ∀ n,
  if rngl_has_1_neq_0 && negb (n =? 0) then @mI T ro n ≠ mZ n n else True.
Proof.
intros.
specialize rngl_opt_1_neq_0 as rngl_1_neq_0.
remember (rngl_has_1_neq_0 && negb (n =? 0)) as b eqn:Hb.
symmetry in Hb.
destruct b; [ | easy ].
apply Bool.andb_true_iff in Hb.
destruct Hb as (H10, Hb).
apply Bool.negb_true_iff in Hb.
apply Nat.eqb_neq in Hb.
rewrite H10 in rngl_1_neq_0.
apply matrix_neq.
intros H; cbn in H.
destruct n; [ easy | ].
now specialize (H 0 0 (Nat.lt_0_succ _) (Nat.lt_0_succ _)).
Qed.

Theorem mat_consistent : ∀ n,
  let TM := matrix n n T in
  let rom := mat_ring_like_op n in
  (@rngl_has_inv TM rom = false ∨ @rngl_has_no_inv_but_div TM rom = false).
Proof. now intros; now right. Qed.

Definition mat_ring_like_prop (n : nat) :
  ring_like_prop (matrix n n T) :=
  {| rngl_is_comm := false;
     rngl_has_dec_eq := @rngl_has_dec_eq T ro rp;
     rngl_has_dec_le := false;
     rngl_has_1_neq_0 := (rngl_has_1_neq_0 && negb (Nat.eqb n 0))%bool;
     rngl_is_ordered := false;
     rngl_is_integral := false;
     rngl_characteristic := if Nat.eq_dec n 0 then 1 else rngl_characteristic;
     rngl_add_comm := mat_add_comm;
     rngl_add_assoc := mat_add_assoc;
     rngl_add_0_l := mat_add_0_l;
     rngl_mul_assoc := mat_mul_assoc;
     rngl_mul_1_l := mat_mul_1_l;
     rngl_mul_add_distr_l := mat_mul_add_distr_l;
     rngl_opt_1_neq_0 := @mat_1_neq_0 n;
     rngl_opt_mul_comm := I;
     rngl_opt_mul_1_r := mat_mul_1_r;
     rngl_opt_mul_add_distr_r := mat_mul_add_distr_r;
     rngl_opt_add_opp_l := @mat_opt_add_opp_l n;
     rngl_opt_add_sub := mat_opt_add_sub n;
     rngl_opt_mul_0_l := I;
     rngl_opt_mul_0_r := I;
     rngl_opt_mul_inv_l := I;
     rngl_opt_mul_inv_r := I;
     rngl_opt_mul_div_l := I;
     rngl_opt_mul_div_r := I;
     rngl_opt_eq_dec := mat_opt_eq_dec n;
     rngl_opt_le_dec := I;
     rngl_opt_integral := I;
     rngl_characteristic_prop := @mat_characteristic_prop n;
     rngl_opt_le_refl := I;
     rngl_opt_le_antisymm := I;
     rngl_opt_le_trans := I;
     rngl_opt_add_le_compat := I;
     rngl_opt_mul_le_compat_nonneg := I;
     rngl_opt_mul_le_compat_nonpos := I;
     rngl_opt_mul_le_compat := I;
     rngl_opt_not_le := I;
     rngl_consistent := mat_consistent n |}.

Theorem vect_opt_eq_dec :
  rngl_has_dec_eq = true →
  ∀ n (U V : vector n T), {U = V} + {U ≠ V}.
Proof.
intros Hed *.
specialize rngl_opt_eq_dec as rngl_eq_dec.
rewrite Hed in rngl_eq_dec.
destruct U as (fu).
destruct V as (fv).
assert (H : ∀ i, {fu i = fv i} + {fu i ≠ fv i}). {
  intros.
  apply rngl_eq_dec.
}
induction n; intros; [ now left; apply vector_eq | ].
destruct IHn as [IHn| IHn]. {
  injection IHn; clear IHn; intros IHn.
  now left; subst fv.
} {
  right.
  intros H1; apply IHn; clear IHn.
  injection H1; clear H1; intros H1.
  now subst fv.
}
Qed.

Theorem mat_vect_mul_0_r : ∀ m n (M : matrix m n T),
  (M • vect_zero _ = vect_zero _)%V.
Proof.
intros.
apply vector_eq.
intros i Hi.
cbn - [ iter_seq ].
rewrite <- rngl_mul_summation_distr_r.
apply rngl_mul_0_r.
Qed.

(* *)

End a.

Module matrix_Notations.

Declare Scope M_scope.
Declare Scope V_scope.
Delimit Scope M_scope with M.
Delimit Scope V_scope with V.

Arguments det_loop {T ro} {n%nat} M%M i%nat.
Arguments determinant {T ro} {n%nat} M%M.
Arguments mat_el [m n]%nat [T]%type M%M : rename.
Arguments mat_add_opp_r {T}%type {ro rp} {m n}%nat Hro M%M.
Arguments mat_mul_mul_scal_l {T}%type {ro rp} Hic {m n p}%nat a%F MA%M.
Arguments mat_mul_scal_l {T ro} {m n}%nat s%F M%M.
Arguments mat_mul_vect_r {T ro} {m n}%nat M%M V%V.
Arguments mat_mul_scal_vect_comm {T}%type {ro rp} Hic {m n}%nat a%F MA%M V%V.
Arguments mat_mul_scal_vect_assoc {T}%type {ro rp} {m n}%nat a%F MA%M V%V.
Arguments mat_vect_mul_assoc {T}%type {ro rp} {m n p}%nat (A B)%M V%V.
Arguments mat_mul_1_l {T}%type {ro rp} {n}%nat M%M.
Arguments mat_mul_1_r {T}%type {ro rp} {n}%nat M%M.
Arguments mat_opp {T ro} {m n}%nat M%M.
Arguments mat_sub {T ro} {m n}%nat MA%M MB%M.
Arguments mI {T ro} n%nat.
Arguments mZ {T ro} (m n)%nat.
Arguments minus_one_pow {T ro}.
Arguments subm {T} {m n}%nat M%M i%nat j%nat.
Arguments vect_add {T ro} {n}%nat U%V V%V.
Arguments vect_sub {T ro} {n}%nat U%V V%V.
Arguments vect_opp {T ro} {n}%nat V%V.
Arguments vect_mul_scal_l {T ro} s%F {n}%nat V%V.
Arguments vect_mul_scal_reg_r {T}%type {ro rp} Hde Hii {n}%nat V%V (a b)%F.
Arguments vect_mul_1_l {T}%type {ro rp} {n}%nat V%V.
Arguments vect_zero {T ro} n%nat.
Arguments vect_dot_product {T}%type {ro} {n}%nat (U V)%V.
Arguments vect_dot_mul_scal_mul_comm {T}%type {ro rp} Hic {n}%nat a%F (U V)%V.
Arguments vect_scal_mul_dot_mul_comm {T}%type {ro rp} {n}%nat a%F (U V)%V.
Arguments vect_opt_eq_dec {T}%type {ro rp} _ n%nat U%V V%V.
Arguments vect_el {n}%nat {T}%type v%V c%nat.

Notation "A + B" := (mat_add A B) : M_scope.
Notation "A - B" := (mat_sub A B) : M_scope.
Notation "A * B" := (mat_mul A B) : M_scope.
Notation "μ × A" := (mat_mul_scal_l μ A) (at level 40) : M_scope.
Notation "- A" := (mat_opp A) : M_scope.
Notation "A ⁺" := (mat_transp A) (at level 1, format "A ⁺") : M_scope.

Notation "U + V" := (vect_add U V) : V_scope.
Notation "U - V" := (vect_sub U V) : V_scope.
Notation "μ × V" := (vect_mul_scal_l μ V) (at level 40) : V_scope.
Notation "A • V" := (mat_mul_vect_r A V) (at level 40) : V_scope.
Notation "U · V" := (vect_dot_product U V) (at level 40) : V_scope.
Notation "- V" := (vect_opp V) : V_scope.

End matrix_Notations.<|MERGE_RESOLUTION|>--- conflicted
+++ resolved
@@ -847,8 +847,6 @@
   {| rngl_has_opp := true;
      rngl_has_inv := false;
      rngl_has_no_inv_but_div := false;
-<<<<<<< HEAD
-     rngl_is_ordered := false;
      rngl_zero := mZ n n;
      rngl_one := mI n;
      rngl_add := @mat_add T _ n n;
@@ -862,178 +860,6 @@
 (**)
 Existing Instance mat_ring_like_op.
 (**)
-=======
-     rngl_zero := squ_mat_zero n;
-     rngl_one := squ_mat_one n;
-     rngl_add := @squ_mat_add n;
-     rngl_mul := @squ_mat_mul n;
-     rngl_opp := @squ_mat_opp n;
-     rngl_inv := @phony_squ_mat_inv n;
-     rngl_le := @phony_squ_mat_le n;
-     rngl_opt_sub := @phony_squ_mat_sub n;
-     rngl_opt_div := @phony_squ_mat_div n |}.
-
-Existing Instance squ_mat_ring_like_op.
-
-Declare Scope SM_scope.
-Delimit Scope SM_scope with SM.
-
-Arguments squ_mat_mul_vect_r {n}%nat M%SM V%V.
-
-Notation "A * B" := (squ_mat_mul A B) : SM_scope.
-Notation "A + B" := (squ_mat_add A B) : SM_scope.
-Notation "A • V" := (squ_mat_mul_vect_r A V) (at level 40) : SM_scope.
-Notation "- A" := (squ_mat_opp A) : SM_scope.
-
-Theorem squ_mat_add_comm : ∀ n (MA MB : square_matrix n),
-  (MA + MB = MB + MA)%SM.
-Proof.
-intros.
-apply square_matrix_eq; cbn.
-destruct MA as (A, Ha).
-destruct MB as (B, Hb); cbn.
-apply Bool.andb_true_iff in Ha.
-apply Bool.andb_true_iff in Hb.
-destruct Ha as (Hra, Hca).
-destruct Hb as (Hrb, Hcb).
-apply Nat.eqb_eq in Hra.
-apply Nat.eqb_eq in Hca.
-apply Nat.eqb_eq in Hrb.
-apply Nat.eqb_eq in Hcb.
-apply mat_add_comm; congruence.
-Qed.
-
-Theorem squ_mat_add_assoc : ∀ n (MA MB MC : square_matrix n),
-  (MA + (MB + MC) = (MA + MB) + MC)%SM.
-Proof.
-intros.
-apply square_matrix_eq; cbn.
-destruct MA as (A, Ha).
-destruct MB as (B, Hb).
-destruct MC as (C, Hc); cbn.
-apply Bool.andb_true_iff in Ha.
-apply Bool.andb_true_iff in Hb.
-apply Bool.andb_true_iff in Hc.
-destruct Ha as (Hra, Hca).
-destruct Hb as (Hrb, Hcb).
-destruct Hc as (Hrc, Hcc).
-apply Nat.eqb_eq in Hra.
-apply Nat.eqb_eq in Hca.
-apply Nat.eqb_eq in Hrb.
-apply Nat.eqb_eq in Hcb.
-apply Nat.eqb_eq in Hrc.
-apply Nat.eqb_eq in Hcc.
-apply mat_add_assoc; congruence.
-Qed.
-
-Theorem squ_mat_add_0_l : ∀ n (MA : square_matrix n),
-  (squ_mat_zero n + MA)%SM = MA.
-Proof.
-intros.
-destruct MA as (A, Ha).
-apply square_matrix_eq; cbn.
-apply Bool.andb_true_iff in Ha.
-destruct Ha as (Hra, Hca).
-apply Nat.eqb_eq in Hra.
-apply Nat.eqb_eq in Hca.
-apply mat_add_0_l; congruence.
-Qed.
-
-Theorem squ_mat_mul_assoc : ∀ n (MA MB MC : square_matrix n),
-  (MA * (MB * MC) = (MA * MB) * MC)%SM.
-Proof.
-intros.
-apply square_matrix_eq; cbn.
-destruct MA as (A, Ha).
-destruct MB as (B, Hb).
-destruct MC as (C, Hc); cbn.
-apply Bool.andb_true_iff in Ha.
-apply Bool.andb_true_iff in Hb.
-apply Bool.andb_true_iff in Hc.
-destruct Ha as (Hra, Hca).
-destruct Hb as (Hrb, Hcb).
-destruct Hc as (Hrc, Hcc).
-apply Nat.eqb_eq in Hra.
-apply Nat.eqb_eq in Hca.
-apply Nat.eqb_eq in Hrb.
-apply Nat.eqb_eq in Hcb.
-apply Nat.eqb_eq in Hrc.
-apply Nat.eqb_eq in Hcc.
-apply mat_mul_assoc; congruence.
-Qed.
-
-Theorem squ_mat_mul_1_l : ∀ n (MA : square_matrix n),
-  (squ_mat_one n * MA)%SM = MA.
-Proof.
-intros.
-destruct MA as (A, Ha).
-apply square_matrix_eq; cbn.
-apply Bool.andb_true_iff in Ha.
-destruct Ha as (Hra, Hca).
-apply Nat.eqb_eq in Hra.
-apply Nat.eqb_eq in Hca.
-apply mat_mul_1_l; congruence.
-Qed.
-
-Theorem squ_mat_mul_add_distr_l : ∀ n (MA MB MC : square_matrix n),
-  (MA * (MB + MC) = MA * MB + MA * MC)%SM.
-Proof.
-intros.
-apply square_matrix_eq.
-destruct MA as (A, Ha).
-destruct MB as (B, Hb).
-destruct MC as (C, Hc); cbn.
-apply Bool.andb_true_iff in Ha.
-apply Bool.andb_true_iff in Hb.
-apply Bool.andb_true_iff in Hc.
-destruct Ha as (Hra, Hca).
-destruct Hb as (Hrb, Hcb).
-destruct Hc as (Hrc, Hcc).
-apply Nat.eqb_eq in Hra.
-apply Nat.eqb_eq in Hca.
-apply Nat.eqb_eq in Hrb.
-apply Nat.eqb_eq in Hcb.
-apply Nat.eqb_eq in Hrc.
-apply Nat.eqb_eq in Hcc.
-apply mat_mul_add_distr_l; congruence.
-Qed.
-
-Theorem squ_mat_mul_1_r : ∀ n (MA : square_matrix n),
-  (MA * squ_mat_one n)%SM = MA.
-Proof.
-intros.
-destruct MA as (A, Ha).
-apply square_matrix_eq; cbn.
-apply Bool.andb_true_iff in Ha.
-destruct Ha as (Hra, Hca).
-apply Nat.eqb_eq in Hra.
-apply Nat.eqb_eq in Hca.
-apply mat_mul_1_r; congruence.
-Qed.
-
-Theorem squ_mat_mul_add_distr_r : ∀ n (MA MB MC : square_matrix n),
-  ((MA + MB) * MC = MA * MC + MB * MC)%SM.
-Proof.
-intros.
-apply square_matrix_eq.
-destruct MA as (A, Ha).
-destruct MB as (B, Hb).
-destruct MC as (C, Hc); cbn.
-apply Bool.andb_true_iff in Ha.
-apply Bool.andb_true_iff in Hb.
-apply Bool.andb_true_iff in Hc.
-destruct Ha as (Hra, Hca).
-destruct Hb as (Hrb, Hcb).
-destruct Hc as (Hrc, Hcc).
-apply Nat.eqb_eq in Hra.
-apply Nat.eqb_eq in Hca.
-apply Nat.eqb_eq in Hrb.
-apply Nat.eqb_eq in Hcb.
-apply Nat.eqb_eq in Hrc.
-apply Nat.eqb_eq in Hcc.
-apply mat_mul_add_distr_r; congruence.
-Qed.
->>>>>>> d068f889
 
 Context {Hro : @rngl_has_opp T ro = true}.
 
