--- conflicted
+++ resolved
@@ -1173,160 +1173,6 @@
 now apply rngl_of_nat_mul.
 Qed.
 
-<<<<<<< HEAD
-(* to be completed
-Theorem glop_ε'_ε_1 :
-  rngl_has_inv_or_quot = true →
-  rngl_characteristic ≠ 1 →
-  ∀ p,
-  (∏ (i = 0, length p - 1),
-   ∏ (j = 0, length p - 1),
-   if i <? j then
-      rngl_of_nat (abs_diff (nth j p O) (nth i p O)) / rngl_of_nat (j - i)
-   else 1) = 1%L
-  → ε' p = ε p.
-Proof.
-intros Hiq H10 * Hij1.
-(*
-destruct Hif as (Hic, Hop, Hin, Hit, _, Hch).
-assert (H10 : rngl_characteristic ≠ 1) by now rewrite Hch.
-specialize (proj2 rngl_has_opp_or_subt_iff) as Hos.
-specialize (Hos (or_introl Hop)).
-move Hos before Hop.
-specialize (proj2 rngl_has_inv_or_quot_iff) as Hiq.
-specialize (Hiq (or_introl Hin)).
-move Hiq before Hin.
-*)
-unfold ε', rngl_sub_nat.
-do 2 rewrite rngl_product_product_if.
-destruct (le_dec (length p) 1) as [Hn1| Hn1]. {
-  unfold ε.
-  rewrite rngl_product_product_if.
-  replace (length p - 1) with 0 by flia Hn1.
-  do 3 rewrite rngl_product_only_one.
-  rewrite rngl_product_empty; [ | now cbn ].
-  rewrite rngl_product_empty; [ | now cbn ].
-  rewrite rngl_product_empty; [ | now cbn ].
-  apply rngl_div_1_r; [ easy | easy ].
-}
-apply Nat.nle_gt in Hn1.
-About rngl_product_div_distr.
-(* ouais, bon, pas simple si on n'a pas l'inverse *)
-...
-rewrite <- rngl_product_div_distr; try easy. 2: {
-  intros i Hi.
-  erewrite rngl_product_eq_compat. 2: {
-    intros j Hj.
-    rewrite rngl_of_nat_sub; [ | easy ].
-    rewrite if_ltb_lt_dec.
-    destruct (lt_dec i j) as [Hij| Hij]; [ | flia Hj Hij ].
-    easy.
-  }
-  cbn.
-  destruct (Nat.eq_dec i (length p - 1)) as [Hein| Hein]. {
-    subst i.
-    rewrite rngl_product_empty; [ | flia ].
-    now apply rngl_1_neq_0_iff.
-  }
-  rewrite (rngl_product_shift (i + 1)); [ | flia Hi Hein ].
-  rewrite Nat.sub_diag.
-  erewrite rngl_product_eq_compat. 2: {
-    intros j Hj.
-    replace (i + 1 + j - i) with (S j) by flia.
-    easy.
-  }
-  cbn - [ rngl_of_nat ].
-  erewrite <- rngl_product_succ_succ.
-  replace (S (length p - 1 - (i + 1))) with (length p - S i) by flia Hi Hein.
-  rewrite rngl_product_rngl_of_nat; [ | easy ].
-  intros H.
-  apply eq_rngl_of_nat_0 in H; [ | easy ].
-  now apply fact_neq_0 in H.
-}
-erewrite rngl_product_eq_compat. 2: {
-  intros i Hi.
-  rewrite <- rngl_product_div_distr; try easy.
-  intros j Hj.
-  intros H.
-  apply -> rngl_sub_move_0_r in H; [ | easy ].
-  apply rngl_of_nat_inj in H; [ | easy | easy ].
-  flia Hj H.
-}
-cbn.
-erewrite rngl_product_eq_compat. 2: {
-  intros i Hi.
-  erewrite rngl_product_eq_compat. 2: {
-    intros j Hj.
-    rewrite rngl_sub_is_mul_sign_abs; [ | easy ].
-    rewrite rngl_sub_is_mul_sign_abs; [ | easy ].
-    replace (sign_diff j i) with 1%L. 2: {
-      unfold sign_diff.
-      remember (j ?= i) as b eqn:Hb; symmetry in Hb.
-      destruct b; [ | | easy ]. {
-        apply Nat.compare_eq in Hb; subst j; flia Hj.
-      } {
-        apply nat_compare_lt in Hb; flia Hj Hb.
-      }
-    }
-    rewrite rngl_mul_1_l.
-    replace (rngl_of_nat (abs_diff j i)) with (rngl_of_nat (j - i)). 2: {
-      unfold abs_diff.
-      rewrite if_ltb_lt_dec.
-      destruct (lt_dec i j) as [H| H]; [ easy | flia Hj H ].
-    }
-    easy.
-  }
-  easy.
-}
-cbn.
-erewrite rngl_product_eq_compat. 2: {
-  intros i Hi.
-  erewrite rngl_product_eq_compat. 2: {
-    intros j Hj.
-    unfold rngl_div.
-    rewrite Hin.
-    rewrite <- rngl_mul_assoc.
-    easy.
-  }
-  cbn.
-  rewrite rngl_product_mul_distr; [ | easy ].
-  easy.
-}
-cbn.
-rewrite rngl_product_mul_distr; [ | easy ].
-rewrite <- rngl_product_product_if.
-rewrite fold_ε.
-rewrite <- rngl_product_product_if.
-erewrite rngl_product_eq_compat. 2: {
-  intros i Hi.
-  erewrite rngl_product_eq_compat. 2: {
-    intros j Hj.
-    now rewrite fold_rngl_div.
-  }
-  easy.
-}
-cbn - [ "<?" ].
-rewrite Hij1.
-apply rngl_mul_1_r.
-Qed.
-*)
-
-Theorem ε'_ε_1 : in_charac_0_field →
-  ∀ p,
-  (∏ (i = 0, length p - 1),
-   ∏ (j = 0, length p - 1),
-   if i <? j then
-      rngl_of_nat (abs_diff (nth j p O) (nth i p O)) / rngl_of_nat (j - i)
-   else 1) = 1%L
-  → ε' p = ε p.
-Proof.
-intros Hif * Hij1.
-destruct Hif as (Hic, Hop, Hin, Hit, _, Hch).
-assert (H10 : rngl_characteristic ≠ 1) by now rewrite Hch.
-specialize (proj2 rngl_has_opp_or_subt_iff) as Hos.
-specialize (Hos (or_introl Hop)).
-move Hos before Hop.
-=======
 Theorem rngl_product_product_div_eq_1 :
   rngl_has_opp_or_subt = true →
   rngl_mul_is_comm = true →
@@ -1341,7 +1187,6 @@
     (∏ (i ∈ seq 0 n), (∏ (j ∈ seq 0 n), g i j))%L.
 Proof.
 intros Hom Hic Hiv Hin H10 Heq * Hg Hs.
->>>>>>> 2560f813
 specialize (proj2 rngl_has_inv_or_quot_iff) as Hiq.
 specialize (Hiq (or_introl Hiv)).
 move Hiq before Hiv.
@@ -1702,127 +1547,8 @@
         rngl_of_nat (j - i)
       else 1)) = 1%L.
 Proof.
-<<<<<<< HEAD
-intros * Hp1 Hp2.
-split; [ now apply (comp_permut_seq n) | ].
-unfold "°".
-rewrite map_length.
-now destruct Hp2.
-Qed.
-
-(* ε (σ₁ ° σ₂) = ε σ₁ * ε σ₂ *)
-
-(* to be completed
-Theorem glop_signature_comp_fun_expand_1 :
-  ∀ n f g,
-  permut_seq_with_len n f
-  → permut_seq_with_len n g
-  → (∏ (i = 0, n - 1),
-        (∏ (j = 0, n - 1),
-         if i <? j then
-           rngl_sub_nat (nth (nth j g O) f O) (nth (nth i g O) f O)
-         else 1) /
-      ∏ (i = 0, n - 1),
-        (∏ (j = 0, n - 1),
-         if i <? j then rngl_sub_nat (nth j g O) (nth i g O)
-         else 1))%L =
-    (∏ (i = 0, n - 1),
-       (∏ (j = 0, n - 1),
-        if i <? j then rngl_sub_nat (nth j f O) (nth i f O) else 1) /
-      ∏ (i = 0, n - 1),
-       (∏ (j = 0, n - 1),
-        if i <? j then rngl_sub_nat j i else 1))%L
-  → ε (f ° g) = (ε f * ε g)%L.
-Proof.
-intros * (Hfp, Hfn) (Hgp, Hgn) Hs.
-(*
-assert (H10 : rngl_characteristic ≠ 1). {
-  now rewrite (cf_characteristic Hif).
-}
-specialize (proj2 rngl_has_opp_or_subt_iff) as Hos.
-assert (H : rngl_has_opp = true) by now destruct Hif.
-specialize (Hos (or_introl H)); clear H.
-specialize (proj2 rngl_has_inv_or_quot_iff) as Hiq.
-assert (H : rngl_has_inv = true) by now destruct Hif.
-specialize (Hiq (or_introl H)); clear H.
-*)
-...
-rewrite <- ε'_ε; [ | | now apply (comp_permut_seq n) ].
-...
-rewrite <- ε'_ε; [ | easy | now apply (comp_permut_seq n) ].
-rewrite <- ε'_ε; [ | easy | easy ].
-rewrite <- ε'_ε; [ | easy | easy ].
-unfold ε', comp_list; cbn - [ "<?" ].
-rewrite map_length, Hfn, Hgn.
-destruct (Nat.eq_dec n 0) as [Hnz| Hnz]. {
-  move Hnz at top; subst n.
-  unfold "<?".
-  do 8 rewrite rngl_product_only_one; cbn.
-  symmetry.
-  rewrite rngl_div_1_r; [ | easy | easy ].
-  apply rngl_mul_1_l.
-}
-erewrite rngl_product_eq_compat. 2: {
-  intros i Hi.
-  erewrite rngl_product_eq_compat. 2: {
-    intros j Hj.
-    rewrite (List_map_nth' 0); [ | flia Hj Hgn Hnz ].
-    rewrite (List_map_nth' 0); [ | flia Hi Hgn Hnz ].
-    easy.
-  }
-  easy.
-}
-rewrite <- Hs; symmetry.
-destruct Hif as (Hop, Hic, Hin, Hit, Hde, Hch).
-apply rngl_div_mul_div; [ easy | ].
-intros Hij.
-apply rngl_product_integral in Hij; [ | easy | easy | easy ].
-destruct Hij as (i & Hi & Hij).
-apply rngl_product_integral in Hij; [ | easy | easy | easy ].
-destruct Hij as (j & Hj & Hij).
-rewrite if_ltb_lt_dec in Hij.
-destruct (lt_dec i j) as [Hlij| Hlij]. 2: {
-  apply rngl_1_neq_0_iff in Hij; [ easy | ].
-  now rewrite Hch.
-}
-apply -> rngl_sub_move_0_r in Hij; [ | easy ].
-apply rngl_of_nat_inj in Hij; [ | easy | easy ].
-apply permut_seq_iff in Hgp.
-destruct Hgp as (_, Hgp).
-apply (NoDup_nat _ Hgp) in Hij; [ | flia Hj Hgn Hnz | flia Hi Hgn Hnz ].
-flia Hi Hj Hlij Hij.
-Qed.
-*)
-
-Theorem signature_comp_fun_expand_1 : in_charac_0_field →
-  ∀ n f g,
-  permut_seq_with_len n f
-  → permut_seq_with_len n g
-  → (∏ (i = 0, n - 1),
-        (∏ (j = 0, n - 1),
-         if i <? j then
-           rngl_sub_nat (nth (nth j g O) f O) (nth (nth i g O) f O)
-         else 1) /
-      ∏ (i = 0, n - 1),
-        (∏ (j = 0, n - 1),
-         if i <? j then rngl_sub_nat (nth j g O) (nth i g O)
-         else 1))%L =
-    (∏ (i = 0, n - 1),
-       (∏ (j = 0, n - 1),
-        if i <? j then rngl_sub_nat (nth j f O) (nth i f O) else 1) /
-      ∏ (i = 0, n - 1),
-       (∏ (j = 0, n - 1),
-        if i <? j then rngl_sub_nat j i else 1))%L
-  → ε (f ° g) = (ε f * ε g)%L.
-Proof.
-intros Hif * (Hfp, Hfn) (Hgp, Hgn) Hs.
-assert (H10 : rngl_characteristic ≠ 1). {
-  now rewrite (cf_characteristic Hif).
-}
-=======
 intros Hif * Hp.
 destruct Hif as (Hic, Hop, Hin, Hit, Hde, Hch).
->>>>>>> 2560f813
 specialize (proj2 rngl_has_opp_or_subt_iff) as Hos.
 specialize (Hos (or_introl Hop)).
 move Hos before Hop.
@@ -3056,51 +2782,12 @@
   ¬ NoDup la
   → ε la = 0%L.
 Proof.
-<<<<<<< HEAD
-intros Hop Heq * Hbp.
-specialize (proj2 rngl_has_opp_or_subt_iff) as Hos.
-specialize (Hos (or_introl Hop)).
-move Hos before Hop.
-destruct (ListDec.NoDup_dec Nat.eq_dec la) as [Haa| Haa]. 2: {
-  symmetry.
-  rewrite ε_when_dup; [ | easy | easy | easy ].
-  symmetry.
-  rewrite ε_when_dup; [ | easy | easy | ]. 2: {
-    intros H; apply Haa; clear Haa.
-    now apply NoDup_comp_iff in H.
-  }
-  symmetry.
-  now apply rngl_mul_0_l.
-}
-rewrite <- ε_collapse_ε; [ | now apply NoDup_comp_iff ].
-rewrite collapse_comp; [ | easy | now destruct Hbp | now destruct Hbp ].
-symmetry.
-Check signature_comp_fun_expand_1.
-...
-rewrite <- ε_collapse_ε; [ | easy ].
-symmetry.
-Search collapse.
-...
-Check signature_comp_fun_expand_1.
-Search ε.
-Print ε'.
-...
-  apply (signature_comp_fun_expand_1 Hif (length la)); [ | easy | ]. {
-    apply collapse_permut_seq_with_len.
-  }
-  destruct Hif as (Hop, Hic, Hin, Hit, Hde, Hch).
-  rewrite signature_comp_fun_expand_2_1; try easy.
-  rewrite signature_comp_fun_expand_2_2; try easy.
-  apply signature_comp_fun_changement_of_variable; try easy.
-  apply collapse_permut_seq_with_len.
-=======
 intros Hop * Haa.
 assert (H : no_dup Nat.eqb la = false). {
   apply Bool.negb_true_iff.
   apply Bool.eq_true_not_negb.
   intros H; apply Haa.
   now apply (no_dup_NoDup Nat.eqb_eq).
->>>>>>> 2560f813
 }
 clear Haa; rename H into Haa.
 apply (no_dup_false_iff Nat.eqb_eq) in Haa.
